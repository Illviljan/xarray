from __future__ import annotations

import copy
import math
from collections.abc import Hashable, Iterable, Mapping, Sequence
from typing import TYPE_CHECKING, Any, Callable, Generic, Union, cast

import numpy as np

# TODO: get rid of this after migrating this class to array API
from xarray.core import dtypes
from xarray.core.indexing import ExplicitlyIndexed
from xarray.namedarray.utils import (
    Default,
    T_DuckArray,
    _default,
    is_chunked_duck_array,
    is_duck_array,
    is_duck_dask_array,
    to_0d_object_array,
)

if TYPE_CHECKING:
    from xarray.namedarray.utils import Self  # type: ignore[attr-defined]

    try:
        from dask.typing import (
            Graph,
            NestedKeys,
            PostComputeCallable,
            PostPersistCallable,
            SchedulerGetCallable,
        )
    except ImportError:
        Graph: Any  # type: ignore[no-redef]
        NestedKeys: Any  # type: ignore[no-redef]
        SchedulerGetCallable: Any  # type: ignore[no-redef]
        PostComputeCallable: Any  # type: ignore[no-redef]
        PostPersistCallable: Any  # type: ignore[no-redef]

    # T_NamedArray = TypeVar("T_NamedArray", bound="NamedArray[T_DuckArray]")
    DimsInput = Union[str, Iterable[Hashable]]
    Dims = tuple[Hashable, ...]
    AttrsInput = Union[Mapping[Any, Any], None]


# TODO: Add tests!
def as_compatible_data(
    data: T_DuckArray | np.typing.ArrayLike, fastpath: bool = False
) -> T_DuckArray:
    if fastpath and getattr(data, "ndim", 0) > 0:
        # can't use fastpath (yet) for scalars
        return cast(T_DuckArray, data)

    if isinstance(data, np.ma.MaskedArray):
        mask = np.ma.getmaskarray(data)  # type: ignore[no-untyped-call]
        if mask.any():
            # TODO: requires refactoring/vendoring xarray.core.dtypes and xarray.core.duck_array_ops
            raise NotImplementedError("MaskedArray is not supported yet")
        else:
            return cast(T_DuckArray, np.asarray(data))
    if is_duck_array(data):
        return data
    if isinstance(data, NamedArray):
        return cast(T_DuckArray, data.data)

    if isinstance(data, ExplicitlyIndexed):
        # TODO: better that is_duck_array(ExplicitlyIndexed) -> True
        return cast(T_DuckArray, data)

    if isinstance(data, tuple):
        data = to_0d_object_array(data)

    # validate whether the data is valid data types.
    return cast(T_DuckArray, np.asarray(data))


<<<<<<< HEAD
class NamedArray(typing.Generic[T_DuckArray]):
=======
class NamedArray(Generic[T_DuckArray]):
>>>>>>> d5f17858

    """A lightweight wrapper around duck arrays with named dimensions and attributes which describe a single Array.
    Numeric operations on this object implement array broadcasting and dimension alignment based on dimension names,
    rather than axis order."""

    __slots__ = ("_data", "_dims", "_attrs")

    _data: T_DuckArray
    _dims: Dims
    _attrs: dict[Any, Any] | None

    def __init__(
        self,
        dims: DimsInput,
        data: T_DuckArray | np.typing.ArrayLike,
        attrs: AttrsInput = None,
        fastpath: bool = False,
    ):
        """
        Parameters
        ----------
        dims : str or iterable of str
            Name(s) of the dimension(s).
        data : T_DuckArray or np.typing.ArrayLike
            The actual data that populates the array. Should match the shape specified by `dims`.
        attrs : dict, optional
            A dictionary containing any additional information or attributes you want to store with the array.
            Default is None, meaning no attributes will be stored.
        fastpath : bool, optional
            A flag to indicate if certain validations should be skipped for performance reasons.
            Should only be True if you are certain about the integrity of the input data.
            Default is False.

        Raises
        ------
        ValueError
            If the `dims` length does not match the number of data dimensions (ndim).


        """
        self._data = as_compatible_data(data, fastpath=fastpath)
        self._dims = self._parse_dimensions(dims)
        self._attrs = dict(attrs) if attrs else None

    @property
    def ndim(self) -> int:
        """
        Number of array dimensions.

        See Also
        --------
        numpy.ndarray.ndim
        """
        return len(self.shape)

    @property
    def size(self) -> int:
        """
        Number of elements in the array.

        Equal to ``np.prod(a.shape)``, i.e., the product of the array’s dimensions.

        See Also
        --------
        numpy.ndarray.size
        """
        return math.prod(self.shape)

    def __len__(self) -> int:
        try:
            return self.shape[0]
        except Exception as exc:
            raise TypeError("len() of unsized object") from exc

    @property
    def dtype(self) -> np.dtype[Any]:
        """
        Data-type of the array’s elements.

        See Also
        --------
        ndarray.dtype
        numpy.dtype
        """
        return self._data.dtype

    @property
    def shape(self) -> tuple[int, ...]:
        """


        Returns
        -------
        shape : tuple of ints
                Tuple of array dimensions.



        See Also
        --------
        numpy.ndarray.shape
        """
        return self._data.shape

    @property
    def nbytes(self) -> int:
        """
        Total bytes consumed by the elements of the data array.

        If the underlying data array does not include ``nbytes``, estimates
        the bytes consumed based on the ``size`` and ``dtype``.
        """
        if hasattr(self._data, "nbytes"):
            return self._data.nbytes  # type: ignore[no-any-return]
        else:
            return self.size * self.dtype.itemsize

    @property
    def dims(self) -> Dims:
        """Tuple of dimension names with which this NamedArray is associated."""
        return self._dims

    @dims.setter
    def dims(self, value: DimsInput) -> None:
        self._dims = self._parse_dimensions(value)

    def _parse_dimensions(self, dims: DimsInput) -> Dims:
        dims = (dims,) if isinstance(dims, str) else tuple(dims)
        if len(dims) != self.ndim:
            raise ValueError(
                f"dimensions {dims} must have the same length as the "
                f"number of data dimensions, ndim={self.ndim}"
            )
        return dims

    @property
    def attrs(self) -> dict[Any, Any]:
        """Dictionary of local attributes on this NamedArray."""
        if self._attrs is None:
            self._attrs = {}
        return self._attrs

    @attrs.setter
    def attrs(self, value: Mapping[Any, Any]) -> None:
        self._attrs = dict(value)

    def _check_shape(self, new_data: T_DuckArray) -> None:
        if new_data.shape != self.shape:
            raise ValueError(
                f"replacement data must match the {self.__class__.__name__}'s shape. "
                f"replacement data has shape {new_data.shape}; {self.__class__.__name__} has shape {self.shape}"
            )

    @property
    def data(self) -> T_DuckArray:
        """
        The NamedArray's data as an array. The underlying array type
        (e.g. dask, sparse, pint) is preserved.

        """

        return self._data

    @data.setter
    def data(self, data: T_DuckArray | np.typing.ArrayLike) -> None:
        data = as_compatible_data(data)
        self._check_shape(data)
        self._data = data

    @property
    def real(self) -> Self:
        """
        The real part of the NamedArray.

        See Also
        --------
        numpy.ndarray.real
        """
        return self._replace(data=self.data.real)

    @property
    def imag(self) -> Self:
        """
        The imaginary part of the NamedArray.

        See Also
        --------
        numpy.ndarray.imag
        """
        return self._replace(data=self.data.imag)

    def __dask_tokenize__(self) -> Hashable | None:
        # Use v.data, instead of v._data, in order to cope with the wrappers
        # around NetCDF and the like
        from dask.base import normalize_token

        s, d, a, attrs = type(self), self._dims, self.data, self.attrs
        return normalize_token((s, d, a, attrs))  # type: ignore[no-any-return]

    def __dask_graph__(self) -> Graph | None:
        if is_duck_dask_array(self._data):
            return self._data.__dask_graph__()
        else:
            # TODO: Should this method just raise instead?
            # raise NotImplementedError("Method requires self.data to be a dask array")
            return None

    def __dask_keys__(self) -> NestedKeys:
        if is_duck_dask_array(self._data):
            return self._data.__dask_keys__()
        else:
            raise AttributeError("Method requires self.data to be a dask array.")

    def __dask_layers__(self) -> Sequence[str]:
        if is_duck_dask_array(self._data):
            return self._data.__dask_layers__()
        else:
            raise AttributeError("Method requires self.data to be a dask array.")

    @property
    def __dask_optimize__(
        self,
    ) -> Callable[..., dict[Any, Any]]:
        if is_duck_dask_array(self._data):
            return self._data.__dask_optimize__  # type: ignore[no-any-return]
        else:
            raise AttributeError("Method requires self.data to be a dask array.")

    @property
    def __dask_scheduler__(self) -> SchedulerGetCallable:
        if is_duck_dask_array(self._data):
            return self._data.__dask_scheduler__
        else:
            raise AttributeError("Method requires self.data to be a dask array.")

    def __dask_postcompute__(
        self,
    ) -> tuple[PostComputeCallable, tuple[Any, ...]]:
        if is_duck_dask_array(self._data):
            array_func, array_args = self._data.__dask_postcompute__()  # type: ignore[no-untyped-call]
            return self._dask_finalize, (array_func,) + array_args
        else:
            raise AttributeError("Method requires self.data to be a dask array.")

    def __dask_postpersist__(
        self,
    ) -> tuple[
        Callable[
            [Graph, PostPersistCallable[Any], Any, Any],
            Self,
        ],
        tuple[Any, ...],
    ]:
        if is_duck_dask_array(self._data):
            a: tuple[PostPersistCallable[Any], tuple[Any, ...]]
            a = self._data.__dask_postpersist__()  # type: ignore[no-untyped-call]
            array_func, array_args = a

            return self._dask_finalize, (array_func,) + array_args
        else:
            raise AttributeError("Method requires self.data to be a dask array.")

    def _dask_finalize(
        self,
        results: Graph,
        array_func: PostPersistCallable[Any],
        *args: Any,
        **kwargs: Any,
    ) -> Self:
        data = array_func(results, *args, **kwargs)
        return type(self)(self._dims, data, attrs=self._attrs)

    @property
    def chunks(self) -> tuple[tuple[int, ...], ...] | None:
        """
        Tuple of block lengths for this NamedArray's data, in order of dimensions, or None if
        the underlying data is not a dask array.

        See Also
        --------
        NamedArray.chunk
        NamedArray.chunksizes
        xarray.unify_chunks
        """
        data = self._data
        if is_chunked_duck_array(data):
            return data.chunks
        else:
            return None

    @property
    def chunksizes(
        self,
    ) -> Mapping[Any, tuple[int, ...]]:
        """
        Mapping from dimension names to block lengths for this namedArray's data, or None if
        the underlying data is not a dask array.
        Cannot be modified directly, but can be modified by calling .chunk().

        Differs from NamedArray.chunks because it returns a mapping of dimensions to chunk shapes
        instead of a tuple of chunk shapes.

        See Also
        --------
        NamedArray.chunk
        NamedArray.chunks
        xarray.unify_chunks
        """
        data = self._data
        if is_chunked_duck_array(data):
            return dict(zip(self.dims, data.chunks))
        else:
            return {}

    @property
    def sizes(self) -> dict[Hashable, int]:
        """Ordered mapping from dimension names to lengths."""
        return dict(zip(self.dims, self.shape))

    def _replace(
        self,
        dims: DimsInput | Default = _default,
        data: T_DuckArray | np.typing.ArrayLike | Default = _default,
        attrs: AttrsInput | Default = _default,
    ) -> Self:
        if dims is _default:
            dims = copy.copy(self._dims)
        if data is _default:
            data = copy.copy(self._data)
        if attrs is _default:
            attrs = copy.copy(self._attrs)
        return type(self)(dims, data, attrs)

    def _copy(
        self,
        deep: bool = True,
        data: T_DuckArray | np.typing.ArrayLike | None = None,
        memo: dict[int, Any] | None = None,
    ) -> Self:
        if data is None:
            ndata = self._data
            if deep:
                ndata = copy.deepcopy(ndata, memo=memo)
        else:
            ndata = as_compatible_data(data)
            self._check_shape(ndata)

        attrs = (
            copy.deepcopy(self._attrs, memo=memo) if deep else copy.copy(self._attrs)
        )

        return self._replace(data=ndata, attrs=attrs)

    def __copy__(self) -> Self:
        return self._copy(deep=False)

    def __deepcopy__(self, memo: dict[int, Any] | None = None) -> Self:
        return self._copy(deep=True, memo=memo)

    def copy(
        self,
        deep: bool = True,
        data: T_DuckArray | np.typing.ArrayLike | None = None,
    ) -> Self:
        """Returns a copy of this object.

        If `deep=True`, the data array is loaded into memory and copied onto
        the new object. Dimensions, attributes and encodings are always copied.

        Use `data` to create a new object with the same structure as
        original but entirely new data.

        Parameters
        ----------
        deep : bool, default: True
            Whether the data array is loaded into memory and copied onto
            the new object. Default is True.
        data : array_like, optional
            Data to use in the new object. Must have same shape as original.
            When `data` is used, `deep` is ignored.

        Returns
        -------
        object : NamedArray
            New object with dimensions, attributes, and optionally
            data copied from original.


        """
        return self._copy(deep=deep, data=data)

    def _nonzero(self) -> tuple[Self, ...]:
        """Equivalent numpy's nonzero but returns a tuple of NamedArrays."""
        # TODO we should replace dask's native nonzero
        # after https://github.com/dask/dask/issues/1076 is implemented.
        nonzeros = np.nonzero(self.data)
        return tuple(type(self)((dim,), nz) for nz, dim in zip(nonzeros, self.dims))

    def _as_sparse(
        self,
        sparse_format: str | Default = _default,
        fill_value: np.typing.ArrayLike | Default = _default,
    ) -> Self:
        """
        use sparse-array as backend.
        """
        import sparse

        # TODO: what to do if dask-backended?
        if fill_value is _default:
            dtype, fill_value = dtypes.maybe_promote(self.dtype)
        else:
            dtype = dtypes.result_type(self.dtype, fill_value)

        if sparse_format is _default:
            sparse_format = "coo"
        try:
            as_sparse = getattr(sparse, f"as_{sparse_format.lower()}")
        except AttributeError as exc:
            raise ValueError(f"{sparse_format} is not a valid sparse format") from exc

        data = as_sparse(self.data.astype(dtype), fill_value=fill_value)
        return self._replace(data=data)

    def _to_dense(self) -> Self:
        """
        Change backend from sparse to np.array
        """
        if hasattr(self._data, "todense"):
            return self._replace(data=self._data.todense())
        return self.copy(deep=False)<|MERGE_RESOLUTION|>--- conflicted
+++ resolved
@@ -75,11 +75,7 @@
     return cast(T_DuckArray, np.asarray(data))
 
 
-<<<<<<< HEAD
-class NamedArray(typing.Generic[T_DuckArray]):
-=======
 class NamedArray(Generic[T_DuckArray]):
->>>>>>> d5f17858
 
     """A lightweight wrapper around duck arrays with named dimensions and attributes which describe a single Array.
     Numeric operations on this object implement array broadcasting and dimension alignment based on dimension names,
