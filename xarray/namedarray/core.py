--- conflicted
+++ resolved
@@ -23,14 +23,10 @@
 if TYPE_CHECKING:
     from numpy.typing import ArrayLike, NDArray
 
-<<<<<<< HEAD
-    from xarray.namedarray.utils import Self  # type: ignore[attr-defined]
-=======
     from xarray.namedarray.utils import (
         Self,  # type: ignore[attr-defined]
         _SparseArray,
     )
->>>>>>> 3f5dcd10
 
     try:
         from dask.typing import (
