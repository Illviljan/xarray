--- conflicted
+++ resolved
@@ -194,14 +194,8 @@
         drop_axis: int | Sequence[int] | None = None,
         new_axis: int | Sequence[int] | None = None,
         **kwargs: Any,
-<<<<<<< HEAD
-    ) -> chunkedduckarray[Any, _DType]:
-        import dask
-        from dask.array.core import map_blocks
-=======
-    ) -> Any:
+    ) -> chunkedduckarray[Any, _DType]:
         from dask.array import map_blocks
->>>>>>> dafcde2d
 
         # pass through name, meta, token as kwargs
         out: chunkedduckarray[Any, _DType]
