from __future__ import annotations

import re
import warnings
from collections.abc import Hashable
from datetime import datetime, timedelta
from functools import partial
<<<<<<< HEAD
from typing import TYPE_CHECKING, Callable, Union, overload
=======
from typing import Callable, Literal, Union, cast
>>>>>>> 1ac19c42

import numpy as np
import pandas as pd
from pandas.errors import OutOfBoundsDatetime, OutOfBoundsTimedelta

from xarray.coding.variables import (
    SerializationWarning,
    VariableCoder,
    lazy_elemwise_func,
    pop_to,
    safe_setitem,
    unpack_for_decoding,
    unpack_for_encoding,
)
from xarray.core import indexing
from xarray.core.common import contains_cftime_datetimes, is_np_datetime_like
from xarray.core.duck_array_ops import asarray, ravel, reshape
from xarray.core.formatting import first_n_items, format_timestamp, last_item
from xarray.core.pdcompat import nanosecond_precision_timestamp
from xarray.core.utils import emit_user_level_warning
from xarray.core.variable import Variable
from xarray.namedarray._typing import (
    _chunkedarrayfunction_or_api,
    chunkedduckarray,
    duckarray,
)
from xarray.namedarray.parallelcompat import get_chunked_array_type
from xarray.namedarray.utils import is_duck_dask_array

try:
    import cftime
except ImportError:
    cftime = None

<<<<<<< HEAD
if TYPE_CHECKING:
    from xarray.core.types import CFCalendar
=======
from xarray.core.types import CFCalendar, NPDatetimeUnitOptions, T_DuckArray
>>>>>>> 1ac19c42

T_Name = Union[Hashable, None]

# standard calendars recognized by cftime
_STANDARD_CALENDARS = {"standard", "gregorian", "proleptic_gregorian"}

_NS_PER_TIME_DELTA = {
    "ns": 1,
    "us": int(1e3),
    "ms": int(1e6),
    "s": int(1e9),
    "m": int(1e9) * 60,
    "h": int(1e9) * 60 * 60,
    "D": int(1e9) * 60 * 60 * 24,
}

_US_PER_TIME_DELTA = {
    "microseconds": 1,
    "milliseconds": 1_000,
    "seconds": 1_000_000,
    "minutes": 60 * 1_000_000,
    "hours": 60 * 60 * 1_000_000,
    "days": 24 * 60 * 60 * 1_000_000,
}

_NETCDF_TIME_UNITS_CFTIME = [
    "days",
    "hours",
    "minutes",
    "seconds",
    "milliseconds",
    "microseconds",
]

_NETCDF_TIME_UNITS_NUMPY = _NETCDF_TIME_UNITS_CFTIME + ["nanoseconds"]

TIME_UNITS = frozenset(
    [
        "days",
        "hours",
        "minutes",
        "seconds",
        "milliseconds",
        "microseconds",
        "nanoseconds",
    ]
)


def _is_standard_calendar(calendar: str) -> bool:
    return calendar.lower() in _STANDARD_CALENDARS


def _is_numpy_compatible_time_range(times):
    if is_np_datetime_like(times.dtype):
        return True
    # times array contains cftime objects
    times = np.asarray(times)
    tmin = times.min()
    tmax = times.max()
    try:
        convert_time_or_go_back(tmin, pd.Timestamp)
        convert_time_or_go_back(tmax, pd.Timestamp)
    except pd.errors.OutOfBoundsDatetime:
        return False
    except ValueError as err:
        if err.args[0] == "year 0 is out of range":
            return False
        raise
    else:
        return True


def _netcdf_to_numpy_timeunit(units: str) -> NPDatetimeUnitOptions:
    units = units.lower()
    if not units.endswith("s"):
        units = f"{units}s"
    return cast(
        NPDatetimeUnitOptions,
        {
            "nanoseconds": "ns",
            "microseconds": "us",
            "milliseconds": "ms",
            "seconds": "s",
            "minutes": "m",
            "hours": "h",
            "days": "D",
        }[units],
    )


def _numpy_to_netcdf_timeunit(units: NPDatetimeUnitOptions) -> str:
    return {
        "ns": "nanoseconds",
        "us": "microseconds",
        "ms": "milliseconds",
        "s": "seconds",
        "m": "minutes",
        "h": "hours",
        "D": "days",
    }[units]


def _ensure_padded_year(ref_date: str) -> str:
    # Reference dates without a padded year (e.g. since 1-1-1 or since 2-3-4)
    # are ambiguous (is it YMD or DMY?). This can lead to some very odd
    # behaviour e.g. pandas (via dateutil) passes '1-1-1 00:00:0.0' as
    # '2001-01-01 00:00:00' (because it assumes a) DMY and b) that year 1 is
    # shorthand for 2001 (like 02 would be shorthand for year 2002)).

    # Here we ensure that there is always a four-digit year, with the
    # assumption being that year comes first if we get something ambiguous.
    matches_year = re.match(r".*\d{4}.*", ref_date)
    if matches_year:
        # all good, return
        return ref_date

    # No four-digit strings, assume the first digits are the year and pad
    # appropriately
    matches_start_digits = re.match(r"(\d+)(.*)", ref_date)
    if not matches_start_digits:
        raise ValueError(f"invalid reference date for time units: {ref_date}")
    ref_year, everything_else = (s for s in matches_start_digits.groups())
    ref_date_padded = f"{int(ref_year):04d}{everything_else}"

    warning_msg = (
        f"Ambiguous reference date string: {ref_date}. The first value is "
        "assumed to be the year hence will be padded with zeros to remove "
        f"the ambiguity (the padded reference date string is: {ref_date_padded}). "
        "To remove this message, remove the ambiguity by padding your reference "
        "date strings with zeros."
    )
    warnings.warn(warning_msg, SerializationWarning)

    return ref_date_padded


def _unpack_netcdf_time_units(units: str) -> tuple[str, str]:
    # CF datetime units follow the format: "UNIT since DATE"
    # this parses out the unit and date allowing for extraneous
    # whitespace. It also ensures that the year is padded with zeros
    # so it will be correctly understood by pandas (via dateutil).
    matches = re.match(r"(.+) since (.+)", units)
    if not matches:
        raise ValueError(f"invalid time units: {units}")

    delta_units, ref_date = (s.strip() for s in matches.groups())
    ref_date = _ensure_padded_year(ref_date)

    return delta_units, ref_date


def _unpack_time_units_and_ref_date(units: str) -> tuple[str, pd.Timestamp]:
    # same us _unpack_netcdf_time_units but finalizes ref_date for
    # processing in encode_cf_datetime
    time_units, _ref_date = _unpack_netcdf_time_units(units)
    # TODO: the strict enforcement of nanosecond precision Timestamps can be
    # relaxed when addressing GitHub issue #7493.
    ref_date = nanosecond_precision_timestamp(_ref_date)
    # If the ref_date Timestamp is timezone-aware, convert to UTC and
    # make it timezone-naive (GH 2649).
    if ref_date.tz is not None:
        ref_date = ref_date.tz_convert(None)
    return time_units, ref_date


def _decode_cf_datetime_dtype(
    data, units: str, calendar: str, use_cftime: bool | None
) -> np.dtype:
    # Verify that at least the first and last date can be decoded
    # successfully. Otherwise, tracebacks end up swallowed by
    # Dataset.__repr__ when users try to view their lazily decoded array.
    values = indexing.ImplicitToExplicitIndexingAdapter(indexing.as_indexable(data))
    example_value = np.concatenate(
        [first_n_items(values, 1) or [0], last_item(values) or [0]]
    )

    try:
        result = decode_cf_datetime(example_value, units, calendar, use_cftime)
    except Exception:
        calendar_msg = (
            "the default calendar" if calendar is None else f"calendar {calendar!r}"
        )
        msg = (
            f"unable to decode time units {units!r} with {calendar_msg!r}. Try "
            "opening your dataset with decode_times=False or installing cftime "
            "if it is not installed."
        )
        raise ValueError(msg)
    else:
        dtype = getattr(result, "dtype", np.dtype("object"))

    return dtype


def _decode_datetime_with_cftime(
    num_dates: np.ndarray, units: str, calendar: str
) -> np.ndarray:
    if cftime is None:
        raise ModuleNotFoundError("No module named 'cftime'")
    if num_dates.size > 0:
        return np.asarray(
            cftime.num2date(num_dates, units, calendar, only_use_cftime_datetimes=True)
        )
    else:
        return np.array([], dtype=object)


def _decode_datetime_with_pandas(
    flat_num_dates: np.ndarray, units: str, calendar: str
) -> np.ndarray:
    if not _is_standard_calendar(calendar):
        raise OutOfBoundsDatetime(
            f"Cannot decode times from a non-standard calendar, {calendar!r}, using "
            "pandas."
        )

    time_units, ref_date_str = _unpack_netcdf_time_units(units)
    time_units = _netcdf_to_numpy_timeunit(time_units)
    try:
        # TODO: the strict enforcement of nanosecond precision Timestamps can be
        # relaxed when addressing GitHub issue #7493.
        ref_date = nanosecond_precision_timestamp(ref_date_str)
    except ValueError:
        # ValueError is raised by pd.Timestamp for non-ISO timestamp
        # strings, in which case we fall back to using cftime
        raise OutOfBoundsDatetime

    with warnings.catch_warnings():
        warnings.filterwarnings("ignore", "invalid value encountered", RuntimeWarning)
        if flat_num_dates.size > 0:
            # avoid size 0 datetimes GH1329
            pd.to_timedelta(flat_num_dates.min(), time_units) + ref_date
            pd.to_timedelta(flat_num_dates.max(), time_units) + ref_date

    # To avoid integer overflow when converting to nanosecond units for integer
    # dtypes smaller than np.int64 cast all integer and unsigned integer dtype
    # arrays to np.int64 (GH 2002, GH 6589).  Note this is safe even in the case
    # of np.uint64 values, because any np.uint64 value that would lead to
    # overflow when converting to np.int64 would not be representable with a
    # timedelta64 value, and therefore would raise an error in the lines above.
    if flat_num_dates.dtype.kind in "iu":
        flat_num_dates = flat_num_dates.astype(np.int64)
    elif flat_num_dates.dtype.kind in "f":
        flat_num_dates = flat_num_dates.astype(np.float64)

    # Cast input ordinals to integers of nanoseconds because pd.to_timedelta
    # works much faster when dealing with integers (GH 1399).
    # properly handle NaN/NaT to prevent casting NaN to int
    nan = np.isnan(flat_num_dates) | (flat_num_dates == np.iinfo(np.int64).min)
    flat_num_dates = flat_num_dates * _NS_PER_TIME_DELTA[time_units]
    flat_num_dates_ns_int = np.zeros_like(flat_num_dates, dtype=np.int64)
    flat_num_dates_ns_int[nan] = np.iinfo(np.int64).min
    flat_num_dates_ns_int[~nan] = flat_num_dates[~nan].astype(np.int64)

    # Use pd.to_timedelta to safely cast integer values to timedeltas,
    # and add those to a Timestamp to safely produce a DatetimeIndex.  This
    # ensures that we do not encounter integer overflow at any point in the
    # process without raising OutOfBoundsDatetime.
    return (pd.to_timedelta(flat_num_dates_ns_int, "ns") + ref_date).values


def decode_cf_datetime(
    num_dates, units: str, calendar: str | None = None, use_cftime: bool | None = None
) -> np.ndarray:
    """Given an array of numeric dates in netCDF format, convert it into a
    numpy array of date time objects.

    For standard (Gregorian) calendars, this function uses vectorized
    operations, which makes it much faster than cftime.num2date. In such a
    case, the returned array will be of type np.datetime64.

    Note that time unit in `units` must not be smaller than microseconds and
    not larger than days.

    See Also
    --------
    cftime.num2date
    """
    num_dates = np.asarray(num_dates)
    flat_num_dates = ravel(num_dates)
    if calendar is None:
        calendar = "standard"

    if use_cftime is None:
        try:
            dates = _decode_datetime_with_pandas(flat_num_dates, units, calendar)
        except (KeyError, OutOfBoundsDatetime, OutOfBoundsTimedelta, OverflowError):
            dates = _decode_datetime_with_cftime(
                flat_num_dates.astype(float), units, calendar
            )

            if (
                dates[np.nanargmin(num_dates)].year < 1678
                or dates[np.nanargmax(num_dates)].year >= 2262
            ):
                if _is_standard_calendar(calendar):
                    warnings.warn(
                        "Unable to decode time axis into full "
                        "numpy.datetime64 objects, continuing using "
                        "cftime.datetime objects instead, reason: dates out "
                        "of range",
                        SerializationWarning,
                        stacklevel=3,
                    )
            else:
                if _is_standard_calendar(calendar):
                    dates = cftime_to_nptime(dates)
    elif use_cftime:
        dates = _decode_datetime_with_cftime(flat_num_dates, units, calendar)
    else:
        dates = _decode_datetime_with_pandas(flat_num_dates, units, calendar)

    return reshape(dates, num_dates.shape)


def to_timedelta_unboxed(value, **kwargs):
    result = pd.to_timedelta(value, **kwargs).to_numpy()
    assert result.dtype == "timedelta64[ns]"
    return result


def to_datetime_unboxed(value, **kwargs):
    result = pd.to_datetime(value, **kwargs).to_numpy()
    assert result.dtype == "datetime64[ns]"
    return result


def decode_cf_timedelta(num_timedeltas, units: str) -> np.ndarray:
    """Given an array of numeric timedeltas in netCDF format, convert it into a
    numpy timedelta64[ns] array.
    """
    num_timedeltas = np.asarray(num_timedeltas)
    units = _netcdf_to_numpy_timeunit(units)
    result = to_timedelta_unboxed(ravel(num_timedeltas), unit=units)
    return reshape(result, num_timedeltas.shape)


def _unit_timedelta_cftime(units: str) -> timedelta:
    return timedelta(microseconds=_US_PER_TIME_DELTA[units])


def _unit_timedelta_numpy(units: str) -> np.timedelta64:
    numpy_units = _netcdf_to_numpy_timeunit(units)
    return np.timedelta64(_NS_PER_TIME_DELTA[numpy_units], "ns")


def _infer_time_units_from_diff(unique_timedeltas) -> str:
    unit_timedelta: Callable[[str], timedelta] | Callable[[str], np.timedelta64]
    zero_timedelta: timedelta | np.timedelta64
    if unique_timedeltas.dtype == np.dtype("O"):
        time_units = _NETCDF_TIME_UNITS_CFTIME
        unit_timedelta = _unit_timedelta_cftime
        zero_timedelta = timedelta(microseconds=0)
    else:
        time_units = _NETCDF_TIME_UNITS_NUMPY
        unit_timedelta = _unit_timedelta_numpy
        zero_timedelta = np.timedelta64(0, "ns")
    for time_unit in time_units:
        if np.all(unique_timedeltas % unit_timedelta(time_unit) == zero_timedelta):
            return time_unit
    return "seconds"


def _time_units_to_timedelta64(units: str) -> np.timedelta64:
    return np.timedelta64(1, _netcdf_to_numpy_timeunit(units)).astype("timedelta64[ns]")


def infer_calendar_name(dates) -> CFCalendar:
    """Given an array of datetimes, infer the CF calendar name"""
    if is_np_datetime_like(dates.dtype):
        return "proleptic_gregorian"
    elif dates.dtype == np.dtype("O") and dates.size > 0:
        # Logic copied from core.common.contains_cftime_datetimes.
        if cftime is not None:
            sample = np.asarray(dates).flat[0]
            if is_duck_dask_array(sample):
                sample = sample.compute()
                if isinstance(sample, np.ndarray):
                    sample = sample.item()
            if isinstance(sample, cftime.datetime):
                return sample.calendar

    # Error raise if dtype is neither datetime or "O", if cftime is not importable, and if element of 'O' dtype is not cftime.
    raise ValueError("Array does not contain datetime objects.")


def infer_datetime_units(dates) -> str:
    """Given an array of datetimes, returns a CF compatible time-unit string of
    the form "{time_unit} since {date[0]}", where `time_unit` is 'days',
    'hours', 'minutes' or 'seconds' (the first one that can evenly divide all
    unique time deltas in `dates`)
    """
    dates = ravel(np.asarray(dates))
    if np.asarray(dates).dtype == "datetime64[ns]":
        dates = to_datetime_unboxed(dates)
        dates = dates[pd.notnull(dates)]
        reference_date = dates[0] if len(dates) > 0 else "1970-01-01"
        # TODO: the strict enforcement of nanosecond precision Timestamps can be
        # relaxed when addressing GitHub issue #7493.
        reference_date = nanosecond_precision_timestamp(reference_date)
    else:
        reference_date = dates[0] if len(dates) > 0 else "1970-01-01"
        reference_date = format_cftime_datetime(reference_date)
    unique_timedeltas = np.unique(np.diff(dates))
    units = _infer_time_units_from_diff(unique_timedeltas)
    return f"{units} since {reference_date}"


def format_cftime_datetime(date) -> str:
    """Converts a cftime.datetime object to a string with the format:
    YYYY-MM-DD HH:MM:SS.UUUUUU
    """
    return f"{date.year:04d}-{date.month:02d}-{date.day:02d} {date.hour:02d}:{date.minute:02d}:{date.second:02d}.{date.microsecond:06d}"


def infer_timedelta_units(deltas) -> str:
    """Given an array of timedeltas, returns a CF compatible time-unit from
    {'days', 'hours', 'minutes' 'seconds'} (the first one that can evenly
    divide all unique time deltas in `deltas`)
    """
    deltas = to_timedelta_unboxed(ravel(np.asarray(deltas)))
    unique_timedeltas = np.unique(deltas[pd.notnull(deltas)])
    return _infer_time_units_from_diff(unique_timedeltas)


def cftime_to_nptime(times, raise_on_invalid: bool = True) -> np.ndarray:
    """Given an array of cftime.datetime objects, return an array of
    numpy.datetime64 objects of the same size

    If raise_on_invalid is True (default), invalid dates trigger a ValueError.
    Otherwise, the invalid element is replaced by np.NaT."""
    times = np.asarray(times)
    # TODO: the strict enforcement of nanosecond precision datetime values can
    # be relaxed when addressing GitHub issue #7493.
    new = np.empty(times.shape, dtype="M8[ns]")
    dt: pd.Timestamp | Literal["NaT"]
    for i, t in np.ndenumerate(times):
        try:
            # Use pandas.Timestamp in place of datetime.datetime, because
            # NumPy casts it safely it np.datetime64[ns] for dates outside
            # 1678 to 2262 (this is not currently the case for
            # datetime.datetime).
            dt = nanosecond_precision_timestamp(
                t.year, t.month, t.day, t.hour, t.minute, t.second, t.microsecond
            )
        except ValueError as e:
            if raise_on_invalid:
                raise ValueError(
                    f"Cannot convert date {t} to a date in the "
                    f"standard calendar.  Reason: {e}."
                )
            else:
                dt = "NaT"
        new[i] = np.datetime64(dt)
    return new


def convert_times(times, date_type, raise_on_invalid: bool = True) -> np.ndarray:
    """Given an array of datetimes, return the same dates in another cftime or numpy date type.

    Useful to convert between calendars in numpy and cftime or between cftime calendars.

    If raise_on_valid is True (default), invalid dates trigger a ValueError.
    Otherwise, the invalid element is replaced by np.nan for cftime types and np.NaT for np.datetime64.
    """
    if date_type in (pd.Timestamp, np.datetime64) and not is_np_datetime_like(
        times.dtype
    ):
        return cftime_to_nptime(times, raise_on_invalid=raise_on_invalid)
    if is_np_datetime_like(times.dtype):
        # Convert datetime64 objects to Timestamps since those have year, month, day, etc. attributes
        times = pd.DatetimeIndex(times)
    new = np.empty(times.shape, dtype="O")
    for i, t in enumerate(times):
        try:
            dt = date_type(
                t.year, t.month, t.day, t.hour, t.minute, t.second, t.microsecond
            )
        except ValueError as e:
            if raise_on_invalid:
                raise ValueError(
                    f"Cannot convert date {t} to a date in the "
                    f"{date_type(2000, 1, 1).calendar} calendar.  Reason: {e}."
                )
            else:
                dt = np.nan

        new[i] = dt
    return new


def convert_time_or_go_back(date, date_type):
    """Convert a single date to a new date_type (cftime.datetime or pd.Timestamp).

    If the new date is invalid, it goes back a day and tries again. If it is still
    invalid, goes back a second day.

    This is meant to convert end-of-month dates into a new calendar.
    """
    # TODO: the strict enforcement of nanosecond precision Timestamps can be
    # relaxed when addressing GitHub issue #7493.
    if date_type == pd.Timestamp:
        date_type = nanosecond_precision_timestamp
    try:
        return date_type(
            date.year,
            date.month,
            date.day,
            date.hour,
            date.minute,
            date.second,
            date.microsecond,
        )
    except OutOfBoundsDatetime:
        raise
    except ValueError:
        # Day is invalid, happens at the end of months, try again the day before
        try:
            return date_type(
                date.year,
                date.month,
                date.day - 1,
                date.hour,
                date.minute,
                date.second,
                date.microsecond,
            )
        except ValueError:
            # Still invalid, happens for 360_day to non-leap february. Try again 2 days before date.
            return date_type(
                date.year,
                date.month,
                date.day - 2,
                date.hour,
                date.minute,
                date.second,
                date.microsecond,
            )


def _should_cftime_be_used(
    source, target_calendar: str, use_cftime: bool | None
) -> bool:
    """Return whether conversion of the source to the target calendar should
    result in a cftime-backed array.

    Source is a 1D datetime array, target_cal a string (calendar name) and
    use_cftime is a boolean or None. If use_cftime is None, this returns True
    if the source's range and target calendar are convertible to np.datetime64 objects.
    """
    # Arguments Checks for target
    if use_cftime is not True:
        if _is_standard_calendar(target_calendar):
            if _is_numpy_compatible_time_range(source):
                # Conversion is possible with pandas, force False if it was None
                return False
            elif use_cftime is False:
                raise ValueError(
                    "Source time range is not valid for numpy datetimes. Try using `use_cftime=True`."
                )
        elif use_cftime is False:
            raise ValueError(
                f"Calendar '{target_calendar}' is only valid with cftime. Try using `use_cftime=True`."
            )
    return True


def _cleanup_netcdf_time_units(units: str) -> str:
    time_units, ref_date = _unpack_netcdf_time_units(units)
    time_units = time_units.lower()
    if not time_units.endswith("s"):
        time_units = f"{time_units}s"
    try:
        units = f"{time_units} since {format_timestamp(ref_date)}"
    except (OutOfBoundsDatetime, ValueError):
        # don't worry about reifying the units if they're out of bounds or
        # formatted badly
        pass
    return units


def _encode_datetime_with_cftime(dates, units: str, calendar: str) -> np.ndarray:
    """Fallback method for encoding dates using cftime.

    This method is more flexible than xarray's parsing using datetime64[ns]
    arrays but also slower because it loops over each element.
    """
    if cftime is None:
        raise ModuleNotFoundError("No module named 'cftime'")

    if np.issubdtype(dates.dtype, np.datetime64):
        # numpy's broken datetime conversion only works for us precision
        dates = dates.astype("M8[us]").astype(datetime)

    def encode_datetime(d):
        # Since netCDF files do not support storing float128 values, we ensure
        # that float64 values are used by setting longdouble=False in num2date.
        # This try except logic can be removed when xarray's minimum version of
        # cftime is at least 1.6.2.
        try:
            return (
                np.nan
                if d is None
                else cftime.date2num(d, units, calendar, longdouble=False)
            )
        except TypeError:
            return np.nan if d is None else cftime.date2num(d, units, calendar)

    return reshape(np.array([encode_datetime(d) for d in ravel(dates)]), dates.shape)


def cast_to_int_if_safe(num) -> np.ndarray:
    int_num = np.asarray(num, dtype=np.int64)
    if (num == int_num).all():
        num = int_num
    return num


def _division(deltas, delta, floor):
    if floor:
        # calculate int64 floor division
        # to preserve integer dtype if possible (GH 4045, GH7817).
        num = deltas // delta.astype(np.int64)
        num = num.astype(np.int64, copy=False)
    else:
        num = deltas / delta
    return num


def _cast_to_dtype_if_safe(num: np.ndarray, dtype: np.dtype) -> np.ndarray:
    with warnings.catch_warnings():
        warnings.filterwarnings("ignore", message="overflow")
        cast_num = np.asarray(num, dtype=dtype)

    if np.issubdtype(dtype, np.integer):
        if not (num == cast_num).all():
            if np.issubdtype(num.dtype, np.floating):
                raise ValueError(
                    f"Not possible to cast all encoded times from "
                    f"{num.dtype!r} to {dtype!r} without losing precision. "
                    f"Consider modifying the units such that integer values "
                    f"can be used, or removing the units and dtype encoding, "
                    f"at which point xarray will make an appropriate choice."
                )
            else:
                raise OverflowError(
                    f"Not possible to cast encoded times from "
                    f"{num.dtype!r} to {dtype!r} without overflow. Consider "
                    f"removing the dtype encoding, at which point xarray will "
                    f"make an appropriate choice, or explicitly switching to "
                    "a larger integer dtype."
                )
    else:
        if np.isinf(cast_num).any():
            raise OverflowError(
                f"Not possible to cast encoded times from {num.dtype!r} to "
                f"{dtype!r} without overflow.  Consider removing the dtype "
                f"encoding, at which point xarray will make an appropriate "
                f"choice, or explicitly switching to a larger floating point "
                f"dtype."
            )

    return cast_num


@overload
def encode_cf_datetime(
    dates: chunkedduckarray,
    units: str | None = None,
    calendar: str | None = None,
    dtype: np.dtype | None = None,
) -> tuple[chunkedduckarray, str, str]: ...
@overload
def encode_cf_datetime(
    dates: duckarray,
    units: str | None = None,
    calendar: str | None = None,
    dtype: np.dtype | None = None,
) -> tuple[duckarray, str, str]: ...
def encode_cf_datetime(
    dates: duckarray | chunkedduckarray,
    units: str | None = None,
    calendar: str | None = None,
    dtype: np.dtype | None = None,
) -> tuple[duckarray | chunkedduckarray, str, str]:
    """Given an array of datetime objects, returns the tuple `(num, units,
    calendar)` suitable for a CF compliant time variable.

    Unlike `date2num`, this function can handle datetime64 arrays.

    See Also
    --------
    cftime.date2num
    """
    dates = asarray(dates)
    if isinstance(dates, _chunkedarrayfunction_or_api):
        return _lazily_encode_cf_datetime(dates, units, calendar, dtype)
    else:
        return _eagerly_encode_cf_datetime(dates, units, calendar, dtype)


def _eagerly_encode_cf_datetime(
    dates: duckarray,
    units: str | None = None,
    calendar: str | None = None,
    dtype: np.dtype | None = None,
    allow_units_modification: bool = True,
) -> tuple[duckarray, str, str]:
    dates = asarray(dates)

    data_units = infer_datetime_units(dates)

    if units is None:
        units = data_units
    else:
        units = _cleanup_netcdf_time_units(units)

    if calendar is None:
        calendar = infer_calendar_name(dates)

    try:
        if not _is_standard_calendar(calendar) or dates.dtype.kind == "O":
            # parse with cftime instead
            raise OutOfBoundsDatetime
        assert dates.dtype == "datetime64[ns]"

        time_units, ref_date = _unpack_time_units_and_ref_date(units)
        time_delta = _time_units_to_timedelta64(time_units)

        # Wrap the dates in a DatetimeIndex to do the subtraction to ensure
        # an OverflowError is raised if the ref_date is too far away from
        # dates to be encoded (GH 2272).
        dates_as_index = pd.DatetimeIndex(ravel(dates))
        time_deltas = dates_as_index - ref_date

        # retrieve needed units to faithfully encode to int64
        needed_units, data_ref_date = _unpack_time_units_and_ref_date(data_units)
        if data_units != units:
            # this accounts for differences in the reference times
            ref_delta = abs(data_ref_date - ref_date).to_timedelta64()
            data_delta = _time_units_to_timedelta64(needed_units)
            if (ref_delta % data_delta) > np.timedelta64(0, "ns"):
                needed_units = _infer_time_units_from_diff(ref_delta)

        # needed time delta to encode faithfully to int64
        needed_time_delta = _time_units_to_timedelta64(needed_units)

        floor_division = True
        if time_delta > needed_time_delta:
            floor_division = False
            if dtype is None:
                emit_user_level_warning(
                    f"Times can't be serialized faithfully to int64 with requested units {units!r}. "
                    f"Resolution of {needed_units!r} needed. Serializing times to floating point instead. "
                    f"Set encoding['dtype'] to integer dtype to serialize to int64. "
                    f"Set encoding['dtype'] to floating point dtype to silence this warning."
                )
            elif np.issubdtype(dtype, np.integer) and allow_units_modification:
                new_units = f"{needed_units} since {format_timestamp(ref_date)}"
                emit_user_level_warning(
                    f"Times can't be serialized faithfully to int64 with requested units {units!r}. "
                    f"Serializing with units {new_units!r} instead. "
                    f"Set encoding['dtype'] to floating point dtype to serialize with units {units!r}. "
                    f"Set encoding['units'] to {new_units!r} to silence this warning ."
                )
                units = new_units
                time_delta = needed_time_delta
                floor_division = True

        num = _division(time_deltas, time_delta, floor_division)
        num = reshape(num.values, dates.shape)

    except (OutOfBoundsDatetime, OverflowError, ValueError):
        num = _encode_datetime_with_cftime(dates, units, calendar)
        # do it now only for cftime-based flow
        # we already covered for this in pandas-based flow
        num = cast_to_int_if_safe(num)

    if dtype is not None:
        num = _cast_to_dtype_if_safe(num, dtype)

    return num, units, calendar


def _encode_cf_datetime_within_map_blocks(
    dates: duckarray,
    units: str,
    calendar: str,
    dtype: np.dtype,
) -> duckarray:
    num, *_ = _eagerly_encode_cf_datetime(
        dates, units, calendar, dtype, allow_units_modification=False
    )
    return num


def _lazily_encode_cf_datetime(
    dates: chunkedduckarray,
    units: str | None = None,
    calendar: str | None = None,
    dtype: np.dtype | None = None,
) -> tuple[chunkedduckarray, str, str]:
    if calendar is None:
        # This will only trigger minor compute if dates is an object dtype array.
        calendar = infer_calendar_name(dates)

    if units is None and dtype is None:
        if dates.dtype == "O":
            units = "microseconds since 1970-01-01"
            dtype = np.dtype("int64")
        else:
            units = "nanoseconds since 1970-01-01"
            dtype = np.dtype("int64")

    if units is None or dtype is None:
        raise ValueError(
            f"When encoding chunked arrays of datetime values, both the units "
            f"and dtype must be prescribed or both must be unprescribed. "
            f"Prescribing only one or the other is not currently supported. "
            f"Got a units encoding of {units} and a dtype encoding of {dtype}."
        )

    chunkmanager = get_chunked_array_type(dates)
    num = chunkmanager.map_blocks(
        _encode_cf_datetime_within_map_blocks,
        dates,
        units,
        calendar,
        dtype,
        dtype=dtype,
    )
    return num, units, calendar


@overload
def encode_cf_timedelta(
    timedeltas: chunkedduckarray,
    units: str | None = None,
    dtype: np.dtype | None = None,
) -> tuple[chunkedduckarray, str]: ...
@overload
def encode_cf_timedelta(
    timedeltas: duckarray,
    units: str | None = None,
    dtype: np.dtype | None = None,
) -> tuple[duckarray, str]: ...
def encode_cf_timedelta(
    timedeltas: chunkedduckarray | duckarray,
    units: str | None = None,
    dtype: np.dtype | None = None,
) -> tuple[chunkedduckarray | duckarray, str]:
    timedeltas = asarray(timedeltas)
    if isinstance(timedeltas, _chunkedarrayfunction_or_api):
        return _lazily_encode_cf_timedelta(timedeltas, units, dtype)
    else:
        return _eagerly_encode_cf_timedelta(timedeltas, units, dtype)


def _eagerly_encode_cf_timedelta(
    timedeltas: duckarray,
    units: str | None = None,
    dtype: np.dtype | None = None,
    allow_units_modification: bool = True,
) -> tuple[duckarray, str]:
    data_units = infer_timedelta_units(timedeltas)

    if units is None:
        units = data_units

    time_delta = _time_units_to_timedelta64(units)
    time_deltas = pd.TimedeltaIndex(ravel(timedeltas))

    # retrieve needed units to faithfully encode to int64
    needed_units = data_units
    if data_units != units:
        needed_units = _infer_time_units_from_diff(np.unique(time_deltas.dropna()))

    # needed time delta to encode faithfully to int64
    needed_time_delta = _time_units_to_timedelta64(needed_units)

    floor_division = True
    if time_delta > needed_time_delta:
        floor_division = False
        if dtype is None:
            emit_user_level_warning(
                f"Timedeltas can't be serialized faithfully to int64 with requested units {units!r}. "
                f"Resolution of {needed_units!r} needed. Serializing timeseries to floating point instead. "
                f"Set encoding['dtype'] to integer dtype to serialize to int64. "
                f"Set encoding['dtype'] to floating point dtype to silence this warning."
            )
        elif np.issubdtype(dtype, np.integer) and allow_units_modification:
            emit_user_level_warning(
                f"Timedeltas can't be serialized faithfully with requested units {units!r}. "
                f"Serializing with units {needed_units!r} instead. "
                f"Set encoding['dtype'] to floating point dtype to serialize with units {units!r}. "
                f"Set encoding['units'] to {needed_units!r} to silence this warning ."
            )
            units = needed_units
            time_delta = needed_time_delta
            floor_division = True

    num = _division(time_deltas, time_delta, floor_division)
    num = reshape(num.values, timedeltas.shape)

    if dtype is not None:
        num = _cast_to_dtype_if_safe(num, dtype)

    return num, units


def _encode_cf_timedelta_within_map_blocks(
    timedeltas: duckarray,
    units: str,
    dtype: np.dtype,
) -> duckarray:
    num, _ = _eagerly_encode_cf_timedelta(
        timedeltas, units, dtype, allow_units_modification=False
    )
    return num


def _lazily_encode_cf_timedelta(
    timedeltas: chunkedduckarray,
    units: str | None = None,
    dtype: np.dtype | None = None,
) -> tuple[chunkedduckarray, str]:
    if units is None and dtype is None:
        units = "nanoseconds"
        dtype = np.dtype("int64")

    if units is None or dtype is None:
        raise ValueError(
            f"When encoding chunked arrays of timedelta values, both the "
            f"units and dtype must be prescribed or both must be "
            f"unprescribed. Prescribing only one or the other is not "
            f"currently supported. Got a units encoding of {units} and a "
            f"dtype encoding of {dtype}."
        )

    chunkmanager = get_chunked_array_type(timedeltas)
    num = chunkmanager.map_blocks(
        _encode_cf_timedelta_within_map_blocks,
        timedeltas,
        units,
        dtype,
        dtype=dtype,
    )
    return num, units


class CFDatetimeCoder(VariableCoder):
    def __init__(self, use_cftime: bool | None = None) -> None:
        self.use_cftime = use_cftime

    def encode(self, variable: Variable, name: T_Name = None) -> Variable:
        if np.issubdtype(
            variable.data.dtype, np.datetime64
        ) or contains_cftime_datetimes(variable):
            dims, data, attrs, encoding = unpack_for_encoding(variable)

            units = encoding.pop("units", None)
            calendar = encoding.pop("calendar", None)
            dtype = encoding.get("dtype", None)
            (data, units, calendar) = encode_cf_datetime(data, units, calendar, dtype)

            safe_setitem(attrs, "units", units, name=name)
            safe_setitem(attrs, "calendar", calendar, name=name)

            return Variable(dims, data, attrs, encoding, fastpath=True)
        else:
            return variable

    def decode(self, variable: Variable, name: T_Name = None) -> Variable:
        units = variable.attrs.get("units", None)
        if isinstance(units, str) and "since" in units:
            dims, data, attrs, encoding = unpack_for_decoding(variable)

            units = pop_to(attrs, encoding, "units")
            calendar = pop_to(attrs, encoding, "calendar")
            dtype = _decode_cf_datetime_dtype(data, units, calendar, self.use_cftime)
            transform = partial(
                decode_cf_datetime,
                units=units,
                calendar=calendar,
                use_cftime=self.use_cftime,
            )
            data = lazy_elemwise_func(data, transform, dtype)

            return Variable(dims, data, attrs, encoding, fastpath=True)
        else:
            return variable


class CFTimedeltaCoder(VariableCoder):
    def encode(self, variable: Variable, name: T_Name = None) -> Variable:
        if np.issubdtype(variable.data.dtype, np.timedelta64):
            dims, data, attrs, encoding = unpack_for_encoding(variable)

            data, units = encode_cf_timedelta(
                data, encoding.pop("units", None), encoding.get("dtype", None)
            )
            safe_setitem(attrs, "units", units, name=name)

            return Variable(dims, data, attrs, encoding, fastpath=True)
        else:
            return variable

    def decode(self, variable: Variable, name: T_Name = None) -> Variable:
        units = variable.attrs.get("units", None)
        if isinstance(units, str) and units in TIME_UNITS:
            dims, data, attrs, encoding = unpack_for_decoding(variable)

            units = pop_to(attrs, encoding, "units")
            transform = partial(decode_cf_timedelta, units=units)
            dtype = np.dtype("timedelta64[ns]")
            data = lazy_elemwise_func(data, transform, dtype=dtype)

            return Variable(dims, data, attrs, encoding, fastpath=True)
        else:
            return variable<|MERGE_RESOLUTION|>--- conflicted
+++ resolved
@@ -5,11 +5,7 @@
 from collections.abc import Hashable
 from datetime import datetime, timedelta
 from functools import partial
-<<<<<<< HEAD
-from typing import TYPE_CHECKING, Callable, Union, overload
-=======
 from typing import Callable, Literal, Union, cast
->>>>>>> 1ac19c42
 
 import numpy as np
 import pandas as pd
@@ -44,12 +40,7 @@
 except ImportError:
     cftime = None
 
-<<<<<<< HEAD
-if TYPE_CHECKING:
-    from xarray.core.types import CFCalendar
-=======
 from xarray.core.types import CFCalendar, NPDatetimeUnitOptions, T_DuckArray
->>>>>>> 1ac19c42
 
 T_Name = Union[Hashable, None]
 
