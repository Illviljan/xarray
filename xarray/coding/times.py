--- conflicted
+++ resolved
@@ -731,11 +731,7 @@
     dtype: np.dtype | None = None,
 ) -> tuple[duckarray, str, str]: ...
 def encode_cf_datetime(
-<<<<<<< HEAD
     dates: duckarray | chunkedduckarray,
-=======
-    dates: T_DuckArray,  # type: ignore[misc]
->>>>>>> d5f84dd1
     units: str | None = None,
     calendar: str | None = None,
     dtype: np.dtype | None = None,
@@ -757,11 +753,7 @@
 
 
 def _eagerly_encode_cf_datetime(
-<<<<<<< HEAD
     dates: duckarray,
-=======
-    dates: T_DuckArray,  # type: ignore[misc]
->>>>>>> d5f84dd1
     units: str | None = None,
     calendar: str | None = None,
     dtype: np.dtype | None = None,
@@ -844,11 +836,7 @@
 
 
 def _encode_cf_datetime_within_map_blocks(
-<<<<<<< HEAD
     dates: duckarray,
-=======
-    dates: T_DuckArray,  # type: ignore[misc]
->>>>>>> d5f84dd1
     units: str,
     calendar: str,
     dtype: np.dtype,
@@ -899,11 +887,7 @@
 
 @overload
 def encode_cf_timedelta(
-<<<<<<< HEAD
     timedeltas: chunkedduckarray,
-=======
-    timedeltas: T_DuckArray,  # type: ignore[misc]
->>>>>>> d5f84dd1
     units: str | None = None,
     dtype: np.dtype | None = None,
 ) -> tuple[chunkedduckarray, str]: ...
@@ -926,11 +910,7 @@
 
 
 def _eagerly_encode_cf_timedelta(
-<<<<<<< HEAD
     timedeltas: duckarray,
-=======
-    timedeltas: T_DuckArray,  # type: ignore[misc]
->>>>>>> d5f84dd1
     units: str | None = None,
     dtype: np.dtype | None = None,
     allow_units_modification: bool = True,
@@ -982,11 +962,7 @@
 
 
 def _encode_cf_timedelta_within_map_blocks(
-<<<<<<< HEAD
     timedeltas: duckarray,
-=======
-    timedeltas: T_DuckArray,  # type: ignore[misc]
->>>>>>> d5f84dd1
     units: str,
     dtype: np.dtype,
 ) -> duckarray:
