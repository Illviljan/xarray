--- conflicted
+++ resolved
@@ -232,11 +232,7 @@
 
     Parameters
     ----------
-<<<<<<< HEAD
-    seed : integer, default: None
-=======
     seed : int, optional
->>>>>>> 8c5c2308
         Seed for the random number generation.
     """
     rng = np.random.default_rng(seed)
