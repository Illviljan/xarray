--- conflicted
+++ resolved
@@ -3,23 +3,17 @@
 import functools
 import itertools
 import warnings
-<<<<<<< HEAD
+from collections.abc import Hashable, Iterable
 from typing import (
     TYPE_CHECKING,
     Any,
     Callable,
     Generic,
-    Hashable,
-    Iterable,
     Literal,
     MutableMapping,
     TypeVar,
     cast,
 )
-=======
-from collections.abc import Hashable, Iterable
-from typing import TYPE_CHECKING, Any, Callable, Generic, Literal, TypeVar, cast
->>>>>>> d385e206
 
 import numpy as np
 
