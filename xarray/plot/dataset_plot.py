import functools
import inspect

from ..core.alignment import broadcast
from .facetgrid import _easy_facetgrid
from .plot import _PlotMethods
from .utils import (
    _add_colorbar,
    _get_nice_quiver_magnitude,
    _infer_meta_data,
    _process_cmap_cbar_kwargs,
    get_axis,
<<<<<<< HEAD
)

=======
    label_from_attrs,
    plt,
)

# copied from seaborn
_MARKERSIZE_RANGE = np.array([18.0, 72.0])


def _infer_meta_data(ds, x, y, hue, hue_style, add_guide, funcname):
    dvars = set(ds.variables.keys())
    error_msg = " must be one of ({:s})".format(", ".join(dvars))

    if x not in dvars:
        raise ValueError("x" + error_msg)

    if y not in dvars:
        raise ValueError("y" + error_msg)

    if hue is not None and hue not in dvars:
        raise ValueError("hue" + error_msg)

    if hue:
        hue_is_numeric = _is_numeric(ds[hue].values)

        if hue_style is None:
            hue_style = "continuous" if hue_is_numeric else "discrete"

        if not hue_is_numeric and (hue_style == "continuous"):
            raise ValueError(
                f"Cannot create a colorbar for a non numeric coordinate: {hue}"
            )

        if add_guide is None or add_guide is True:
            add_colorbar = True if hue_style == "continuous" else False
            add_legend = True if hue_style == "discrete" else False
        else:
            add_colorbar = False
            add_legend = False
    else:
        if add_guide is True and funcname not in ("quiver", "streamplot"):
            raise ValueError("Cannot set add_guide when hue is None.")
        add_legend = False
        add_colorbar = False

    if (add_guide or add_guide is None) and funcname == "quiver":
        add_quiverkey = True
        if hue:
            add_colorbar = True
            if not hue_style:
                hue_style = "continuous"
            elif hue_style != "continuous":
                raise ValueError(
                    "hue_style must be 'continuous' or None for .plot.quiver or "
                    ".plot.streamplot"
                )
    else:
        add_quiverkey = False

    if (add_guide or add_guide is None) and funcname == "streamplot":
        if hue:
            add_colorbar = True
            if not hue_style:
                hue_style = "continuous"
            elif hue_style != "continuous":
                raise ValueError(
                    "hue_style must be 'continuous' or None for .plot.quiver or "
                    ".plot.streamplot"
                )

    if hue_style is not None and hue_style not in ["discrete", "continuous"]:
        raise ValueError("hue_style must be either None, 'discrete' or 'continuous'.")

    if hue:
        hue_label = label_from_attrs(ds[hue])
        hue = ds[hue]
    else:
        hue_label = None
        hue = None

    return {
        "add_colorbar": add_colorbar,
        "add_legend": add_legend,
        "add_quiverkey": add_quiverkey,
        "hue_label": hue_label,
        "hue_style": hue_style,
        "xlabel": label_from_attrs(ds[x]),
        "ylabel": label_from_attrs(ds[y]),
        "hue": hue,
    }


def _infer_scatter_data(ds, x, y, hue, markersize, size_norm, size_mapping=None):

    broadcast_keys = ["x", "y"]
    to_broadcast = [ds[x], ds[y]]
    if hue:
        to_broadcast.append(ds[hue])
        broadcast_keys.append("hue")
    if markersize:
        to_broadcast.append(ds[markersize])
        broadcast_keys.append("size")

    broadcasted = dict(zip(broadcast_keys, broadcast(*to_broadcast)))

    data = {"x": broadcasted["x"], "y": broadcasted["y"], "hue": None, "sizes": None}

    if hue:
        data["hue"] = broadcasted["hue"]

    if markersize:
        size = broadcasted["size"]

        if size_mapping is None:
            size_mapping = _parse_size(size, size_norm)

        data["sizes"] = size.copy(
            data=np.reshape(size_mapping.loc[size.values.ravel()].values, size.shape)
        )

    return data


# copied from seaborn
def _parse_size(data, norm):
    mpl = plt.matplotlib

    if data is None:
        return None

    data = data.values.flatten()

    if not _is_numeric(data):
        levels = np.unique(data)
        numbers = np.arange(1, 1 + len(levels))[::-1]
    else:
        levels = numbers = np.sort(np.unique(data))

    min_width, max_width = _MARKERSIZE_RANGE
    # width_range = min_width, max_width

    if norm is None:
        norm = mpl.colors.Normalize()
    elif isinstance(norm, tuple):
        norm = mpl.colors.Normalize(*norm)
    elif not isinstance(norm, mpl.colors.Normalize):
        err = "``size_norm`` must be None, tuple, or Normalize object."
        raise ValueError(err)

    norm.clip = True
    if not norm.scaled():
        norm(np.asarray(numbers))
    # limits = norm.vmin, norm.vmax

    scl = norm(numbers)
    widths = np.asarray(min_width + scl * (max_width - min_width))
    if scl.mask.any():
        widths[scl.mask] = 0
    sizes = dict(zip(levels, widths))

    return pd.Series(sizes)

>>>>>>> 69dec51c

class _Dataset_PlotMethods:
    """
    Enables use of xarray.plot functions as attributes on a Dataset.
    For example, Dataset.plot.scatter
    """

    def __init__(self, dataset):
        self._ds = dataset

    def __call__(self, *args, **kwargs):
        raise ValueError(
            "Dataset.plot cannot be called directly. Use "
            "an explicit plot method, e.g. ds.plot.scatter(...)"
        )


def _dsplot(plotfunc):
    commondoc = """
    Parameters
    ----------

    ds : Dataset
    x, y : str
        Variable names for the *x* and *y* grid positions.
    u, v : str, optional
        Variable names for the *u* and *v* velocities
        (in *x* and *y* direction, respectively; quiver/streamplot plots only).
    hue: str, optional
        Variable by which to color scatter points or arrows.
    hue_style: {'continuous', 'discrete'}, optional
        How to use the ``hue`` variable:

        - ``'continuous'`` -- continuous color scale
          (default for numeric ``hue`` variables)
        - ``'discrete'`` -- a color for each unique value, using the default color cycle
          (default for non-numeric ``hue`` variables)
    markersize: str, optional
        Variable by which to vary the size of scattered points (scatter plot only).
    size_norm: matplotlib.colors.Normalize or tuple, optional
        Used to normalize the ``markersize`` variable.
        If a tuple is passed, the values will be passed to
        :py:class:`matplotlib:matplotlib.colors.Normalize` as arguments.
        Default: no normalization (``vmin=None``, ``vmax=None``, ``clip=False``).
    scale: scalar, optional
        Quiver only. Number of data units per arrow length unit.
        Use this to control the length of the arrows: larger values lead to
        smaller arrows.
    add_guide: bool, optional, default: True
        Add a guide that depends on ``hue_style``:

        - ``'continuous'`` -- build a colorbar
        - ``'discrete'`` -- build a legend
    row : str, optional
        If passed, make row faceted plots on this dimension name.
    col : str, optional
        If passed, make column faceted plots on this dimension name.
    col_wrap : int, optional
        Use together with ``col`` to wrap faceted plots.
    ax : matplotlib axes object, optional
        If ``None``, use the current axes. Not applicable when using facets.
    subplot_kws : dict, optional
        Dictionary of keyword arguments for Matplotlib subplots
        (see :py:meth:`matplotlib:matplotlib.figure.Figure.add_subplot`).
        Only applies to FacetGrid plotting.
    aspect : scalar, optional
        Aspect ratio of plot, so that ``aspect * size`` gives the *width* in
        inches. Only used if a ``size`` is provided.
    size : scalar, optional
        If provided, create a new figure for the plot with the given size:
        *height* (in inches) of each plot. See also: ``aspect``.
    norm : matplotlib.colors.Normalize, optional
        If ``norm`` has ``vmin`` or ``vmax`` specified, the corresponding
        kwarg must be ``None``.
    vmin, vmax : float, optional
        Values to anchor the colormap, otherwise they are inferred from the
        data and other keyword arguments. When a diverging dataset is inferred,
        setting one of these values will fix the other by symmetry around
        ``center``. Setting both values prevents use of a diverging colormap.
        If discrete levels are provided as an explicit list, both of these
        values are ignored.
    cmap : matplotlib colormap name or colormap, optional
        The mapping from data values to color space. Either a
        Matplotlib colormap name or object. If not provided, this will
        be either ``'viridis'`` (if the function infers a sequential
        dataset) or ``'RdBu_r'`` (if the function infers a diverging
        dataset).
        See :doc:`Choosing Colormaps in Matplotlib <matplotlib:tutorials/colors/colormaps>`
        for more information.

        If *seaborn* is installed, ``cmap`` may also be a
        `seaborn color palette <https://seaborn.pydata.org/tutorial/color_palettes.html>`_.
        Note: if ``cmap`` is a seaborn color palette,
        ``levels`` must also be specified.
    colors : str or array-like of color-like, optional
        A single color or a list of colors. The ``levels`` argument
        is required.
    center : float, optional
        The value at which to center the colormap. Passing this value implies
        use of a diverging colormap. Setting it to ``False`` prevents use of a
        diverging colormap.
    robust : bool, optional
        If ``True`` and ``vmin`` or ``vmax`` are absent, the colormap range is
        computed with 2nd and 98th percentiles instead of the extreme values.
    extend : {'neither', 'both', 'min', 'max'}, optional
        How to draw arrows extending the colorbar beyond its limits. If not
        provided, ``extend`` is inferred from ``vmin``, ``vmax`` and the data limits.
    levels : int or array-like, optional
        Split the colormap (``cmap``) into discrete color intervals. If an integer
        is provided, "nice" levels are chosen based on the data range: this can
        imply that the final number of levels is not exactly the expected one.
        Setting ``vmin`` and/or ``vmax`` with ``levels=N`` is equivalent to
        setting ``levels=np.linspace(vmin, vmax, N)``.
    **kwargs : optional
        Additional keyword arguments to wrapped Matplotlib function.
    """

    # Build on the original docstring
    plotfunc.__doc__ = f"{plotfunc.__doc__}\n{commondoc}"

    @functools.wraps(plotfunc)
    def newplotfunc(
        ds,
        x=None,
        y=None,
        u=None,
        v=None,
        hue=None,
        hue_style=None,
        col=None,
        row=None,
        ax=None,
        figsize=None,
        size=None,
        col_wrap=None,
        sharex=True,
        sharey=True,
        aspect=None,
        subplot_kws=None,
        add_guide=None,
        cbar_kwargs=None,
        cbar_ax=None,
        vmin=None,
        vmax=None,
        norm=None,
        infer_intervals=None,
        center=None,
        levels=None,
        robust=None,
        colors=None,
        extend=None,
        cmap=None,
        **kwargs,
    ):

        _is_facetgrid = kwargs.pop("_is_facetgrid", False)
        if _is_facetgrid:  # facetgrid call
            meta_data = kwargs.pop("meta_data")
        else:
            meta_data = _infer_meta_data(
                ds, x, y, hue, hue_style, add_guide, funcname=plotfunc.__name__
            )

        hue_style = meta_data["hue_style"]

        # handle facetgrids first
        if col or row:
            allargs = locals().copy()
            allargs["plotfunc"] = globals()[plotfunc.__name__]
            allargs["data"] = ds
            # remove kwargs to avoid passing the information twice
            for arg in ["meta_data", "kwargs", "ds"]:
                del allargs[arg]

            return _easy_facetgrid(kind="dataset", **allargs, **kwargs)

        figsize = kwargs.pop("figsize", None)
        ax = get_axis(figsize, size, aspect, ax)

        if hue_style == "continuous" and hue is not None:
            if _is_facetgrid:
                cbar_kwargs = meta_data["cbar_kwargs"]
                cmap_params = meta_data["cmap_params"]
            else:
                cmap_params, cbar_kwargs = _process_cmap_cbar_kwargs(
                    plotfunc, ds[hue].values, **locals()
                )

            # subset that can be passed to scatter, hist2d
            cmap_params_subset = {
                vv: cmap_params[vv] for vv in ["vmin", "vmax", "norm", "cmap"]
            }

        else:
            cmap_params_subset = {}

        if (u is not None or v is not None) and plotfunc.__name__ not in (
            "quiver",
            "streamplot",
        ):
            raise ValueError("u, v are only allowed for quiver or streamplot plots.")

        primitive = plotfunc(
            ds=ds,
            x=x,
            y=y,
            ax=ax,
            u=u,
            v=v,
            hue=hue,
            hue_style=hue_style,
            cmap_params=cmap_params_subset,
            **kwargs,
        )

        if _is_facetgrid:  # if this was called from Facetgrid.map_dataset,
            return primitive  # finish here. Else, make labels

        if meta_data.get("xlabel", None):
            ax.set_xlabel(meta_data.get("xlabel"))
        if meta_data.get("ylabel", None):
            ax.set_ylabel(meta_data.get("ylabel"))

        if meta_data["add_legend"]:
            ax.legend(handles=primitive, title=meta_data.get("hue_label", None))
        if meta_data["add_colorbar"]:
            cbar_kwargs = {} if cbar_kwargs is None else cbar_kwargs
            if "label" not in cbar_kwargs:
                cbar_kwargs["label"] = meta_data.get("hue_label", None)
            _add_colorbar(primitive, ax, cbar_ax, cbar_kwargs, cmap_params)

        if meta_data["add_quiverkey"]:
            magnitude = _get_nice_quiver_magnitude(ds[u], ds[v])
            units = ds[u].attrs.get("units", "")
            ax.quiverkey(
                primitive,
                X=0.85,
                Y=0.9,
                U=magnitude,
                label=f"{magnitude}\n{units}",
                labelpos="E",
                coordinates="figure",
            )

        if plotfunc.__name__ in ("quiver", "streamplot"):
            title = ds[u]._title_for_slice()
        else:
            title = ds[x]._title_for_slice()
        ax.set_title(title)

        return primitive

    @functools.wraps(newplotfunc)
    def plotmethod(
        _PlotMethods_obj,
        x=None,
        y=None,
        u=None,
        v=None,
        hue=None,
        hue_style=None,
        col=None,
        row=None,
        ax=None,
        figsize=None,
        col_wrap=None,
        sharex=True,
        sharey=True,
        aspect=None,
        size=None,
        subplot_kws=None,
        add_guide=None,
        cbar_kwargs=None,
        cbar_ax=None,
        vmin=None,
        vmax=None,
        norm=None,
        infer_intervals=None,
        center=None,
        levels=None,
        robust=None,
        colors=None,
        extend=None,
        cmap=None,
        **kwargs,
    ):
        """
        The method should have the same signature as the function.

        This just makes the method work on Plotmethods objects,
        and passes all the other arguments straight through.
        """
        allargs = locals()
        allargs["ds"] = _PlotMethods_obj._ds
        allargs.update(kwargs)
        for arg in ["_PlotMethods_obj", "newplotfunc", "kwargs"]:
            del allargs[arg]
        return newplotfunc(**allargs)

    # Add to class _PlotMethods
    setattr(_Dataset_PlotMethods, plotmethod.__name__, plotmethod)

    return newplotfunc


@_dsplot
def quiver(ds, x, y, ax, u, v, **kwargs):
    """Quiver plot of Dataset variables.

    Wraps :py:func:`matplotlib:matplotlib.pyplot.quiver`.
    """
    if x is None or y is None or u is None or v is None:
        raise ValueError("Must specify x, y, u, v for quiver plots.")

    x, y, u, v = broadcast(ds[x], ds[y], ds[u], ds[v])

    args = [x.values, y.values, u.values, v.values]
    hue = kwargs.pop("hue")
    cmap_params = kwargs.pop("cmap_params")

    if hue:
        args.append(ds[hue].values)

        # TODO: Fix this by always returning a norm with vmin, vmax in cmap_params
        if not cmap_params["norm"]:
            cmap_params["norm"] = plt.Normalize(
                cmap_params.pop("vmin"), cmap_params.pop("vmax")
            )

    kwargs.pop("hue_style")
    kwargs.setdefault("pivot", "middle")
    hdl = ax.quiver(*args, **kwargs, **cmap_params)
    return hdl


@_dsplot
def streamplot(ds, x, y, ax, u, v, **kwargs):
    """Plot streamlines of Dataset variables.

    Wraps :py:func:`matplotlib:matplotlib.pyplot.streamplot`.
    """
    if x is None or y is None or u is None or v is None:
        raise ValueError("Must specify x, y, u, v for streamplot plots.")

    # Matplotlib's streamplot has strong restrictions on what x and y can be, so need to
    # get arrays transposed the 'right' way around. 'x' cannot vary within 'rows', so
    # the dimension of x must be the second dimension. 'y' cannot vary with 'columns' so
    # the dimension of y must be the first dimension. If x and y are both 2d, assume the
    # user has got them right already.
    if len(ds[x].dims) == 1:
        xdim = ds[x].dims[0]
    if len(ds[y].dims) == 1:
        ydim = ds[y].dims[0]
    if xdim is not None and ydim is None:
        ydim = set(ds[y].dims) - set([xdim])
    if ydim is not None and xdim is None:
        xdim = set(ds[x].dims) - set([ydim])

    x, y, u, v = broadcast(ds[x], ds[y], ds[u], ds[v])

    if xdim is not None and ydim is not None:
        # Need to ensure the arrays are transposed correctly
        x = x.transpose(ydim, xdim)
        y = y.transpose(ydim, xdim)
        u = u.transpose(ydim, xdim)
        v = v.transpose(ydim, xdim)

    args = [x.values, y.values, u.values, v.values]
    hue = kwargs.pop("hue")
    cmap_params = kwargs.pop("cmap_params")

    if hue:
        kwargs["color"] = ds[hue].values

        # TODO: Fix this by always returning a norm with vmin, vmax in cmap_params
        if not cmap_params["norm"]:
            cmap_params["norm"] = plt.Normalize(
                cmap_params.pop("vmin"), cmap_params.pop("vmax")
            )

    kwargs.pop("hue_style")
    hdl = ax.streamplot(*args, **kwargs, **cmap_params)

    # Return .lines so colorbar creation works properly
    return hdl.lines


def _attach_to_plot_class(plotfunc):
    """
    Set the function to the plot class and add a common docstring.

    Use this decorator when relying on DataArray.plot methods for
    creating the Dataset plot.

    TODO: Reduce code duplication.

    * The goal is to reduce code duplication by moving all Dataset
      specific plots to the DataArray side and use this thin wrapper to
      handle the conversion between Dataset and DataArray.
    * Improve docstring handling, maybe reword the DataArray versions to
      explain Datasets better.
    * Consider automatically adding all _PlotMethods to
      _Dataset_PlotMethods.

    Parameters
    ----------
    plotfunc : function
        Function that returns a finished plot primitive.
    """
    # Build on the original docstring:
    original_doc = getattr(_PlotMethods, plotfunc.__name__, None)
    commondoc = original_doc.__doc__
    if commondoc is not None:
        doc_warning = (
            f"This docstring was copied from xr.DataArray.plot.{original_doc.__name__}."
            " Some inconsistencies may exist."
        )
        # Add indentation so it matches the original doc:
        commondoc = f"\n\n    {doc_warning}\n\n    {commondoc}"
    else:
        commondoc = ""
    plotfunc.__doc__ = (
        f"    {plotfunc.__doc__}\n\n"
        "    The `y` DataArray will be used as base,"
        "    any other variables are added as coords.\n\n"
        f"{commondoc}"
    )

    @functools.wraps(plotfunc)
    def plotmethod(self, *args, **kwargs):
        return plotfunc(self._ds, *args, **kwargs)

    # Add to class _PlotMethods
    setattr(_Dataset_PlotMethods, plotmethod.__name__, plotmethod)


def _normalize_args(plotmethod, args, kwargs):
    from ..core.dataarray import DataArray

    # Determine positional arguments keyword by inspecting the
    # signature of the plotmethod:
    locals_ = dict(
        inspect.signature(getattr(DataArray().plot, plotmethod))
        .bind(*args, **kwargs)
        .arguments.items()
    )
    locals_.update(locals_.pop("kwargs", {}))

    return locals_


def _temp_dataarray(ds, y, locals_):
    """Create a temporary datarray with extra coords."""
    from ..core.dataarray import DataArray

    # Base coords:
    coords = dict(ds.coords)

    # Add extra coords to the DataArray from valid kwargs, if using all
    # kwargs there is a risk that we add unneccessary dataarrays as
    # coords straining RAM further for example:
    # ds.both and extend="both" would add ds.both to the coords:
    valid_coord_kwargs = {"x", "z", "markersize", "hue", "row", "col", "u", "v"}
    for k in locals_.keys() & valid_coord_kwargs:
        key = locals_[k]
        if ds.data_vars.get(key) is not None:
            coords[key] = ds[key]

    # The dataarray has to include all the dims. Broadcast to that shape
    # and add the additional coords:
    _y = ds[y].broadcast_like(ds)

    return DataArray(_y, coords=coords)


@_attach_to_plot_class
def line(ds, x, y, *args, **kwargs):
    """Line plot Dataset data variables against each other."""
    kwargs.update(x=x)
    locals_ = _normalize_args("line", args, kwargs)
    da = _temp_dataarray(ds, y, locals_)

    return da.plot.line(*locals_.pop("args", ()), **locals_)


@_attach_to_plot_class
def scatter(ds, x, y, *args, **kwargs):
    """Line plot Dataset data variables against each other."""
    kwargs.update(x=x)
    locals_ = _normalize_args("scatter", args, kwargs)
    da = _temp_dataarray(ds, y, locals_)

    return da.plot.scatter(*locals_.pop("args", ()), **locals_)<|MERGE_RESOLUTION|>--- conflicted
+++ resolved
@@ -10,172 +10,9 @@
     _infer_meta_data,
     _process_cmap_cbar_kwargs,
     get_axis,
-<<<<<<< HEAD
-)
-
-=======
-    label_from_attrs,
     plt,
 )
 
-# copied from seaborn
-_MARKERSIZE_RANGE = np.array([18.0, 72.0])
-
-
-def _infer_meta_data(ds, x, y, hue, hue_style, add_guide, funcname):
-    dvars = set(ds.variables.keys())
-    error_msg = " must be one of ({:s})".format(", ".join(dvars))
-
-    if x not in dvars:
-        raise ValueError("x" + error_msg)
-
-    if y not in dvars:
-        raise ValueError("y" + error_msg)
-
-    if hue is not None and hue not in dvars:
-        raise ValueError("hue" + error_msg)
-
-    if hue:
-        hue_is_numeric = _is_numeric(ds[hue].values)
-
-        if hue_style is None:
-            hue_style = "continuous" if hue_is_numeric else "discrete"
-
-        if not hue_is_numeric and (hue_style == "continuous"):
-            raise ValueError(
-                f"Cannot create a colorbar for a non numeric coordinate: {hue}"
-            )
-
-        if add_guide is None or add_guide is True:
-            add_colorbar = True if hue_style == "continuous" else False
-            add_legend = True if hue_style == "discrete" else False
-        else:
-            add_colorbar = False
-            add_legend = False
-    else:
-        if add_guide is True and funcname not in ("quiver", "streamplot"):
-            raise ValueError("Cannot set add_guide when hue is None.")
-        add_legend = False
-        add_colorbar = False
-
-    if (add_guide or add_guide is None) and funcname == "quiver":
-        add_quiverkey = True
-        if hue:
-            add_colorbar = True
-            if not hue_style:
-                hue_style = "continuous"
-            elif hue_style != "continuous":
-                raise ValueError(
-                    "hue_style must be 'continuous' or None for .plot.quiver or "
-                    ".plot.streamplot"
-                )
-    else:
-        add_quiverkey = False
-
-    if (add_guide or add_guide is None) and funcname == "streamplot":
-        if hue:
-            add_colorbar = True
-            if not hue_style:
-                hue_style = "continuous"
-            elif hue_style != "continuous":
-                raise ValueError(
-                    "hue_style must be 'continuous' or None for .plot.quiver or "
-                    ".plot.streamplot"
-                )
-
-    if hue_style is not None and hue_style not in ["discrete", "continuous"]:
-        raise ValueError("hue_style must be either None, 'discrete' or 'continuous'.")
-
-    if hue:
-        hue_label = label_from_attrs(ds[hue])
-        hue = ds[hue]
-    else:
-        hue_label = None
-        hue = None
-
-    return {
-        "add_colorbar": add_colorbar,
-        "add_legend": add_legend,
-        "add_quiverkey": add_quiverkey,
-        "hue_label": hue_label,
-        "hue_style": hue_style,
-        "xlabel": label_from_attrs(ds[x]),
-        "ylabel": label_from_attrs(ds[y]),
-        "hue": hue,
-    }
-
-
-def _infer_scatter_data(ds, x, y, hue, markersize, size_norm, size_mapping=None):
-
-    broadcast_keys = ["x", "y"]
-    to_broadcast = [ds[x], ds[y]]
-    if hue:
-        to_broadcast.append(ds[hue])
-        broadcast_keys.append("hue")
-    if markersize:
-        to_broadcast.append(ds[markersize])
-        broadcast_keys.append("size")
-
-    broadcasted = dict(zip(broadcast_keys, broadcast(*to_broadcast)))
-
-    data = {"x": broadcasted["x"], "y": broadcasted["y"], "hue": None, "sizes": None}
-
-    if hue:
-        data["hue"] = broadcasted["hue"]
-
-    if markersize:
-        size = broadcasted["size"]
-
-        if size_mapping is None:
-            size_mapping = _parse_size(size, size_norm)
-
-        data["sizes"] = size.copy(
-            data=np.reshape(size_mapping.loc[size.values.ravel()].values, size.shape)
-        )
-
-    return data
-
-
-# copied from seaborn
-def _parse_size(data, norm):
-    mpl = plt.matplotlib
-
-    if data is None:
-        return None
-
-    data = data.values.flatten()
-
-    if not _is_numeric(data):
-        levels = np.unique(data)
-        numbers = np.arange(1, 1 + len(levels))[::-1]
-    else:
-        levels = numbers = np.sort(np.unique(data))
-
-    min_width, max_width = _MARKERSIZE_RANGE
-    # width_range = min_width, max_width
-
-    if norm is None:
-        norm = mpl.colors.Normalize()
-    elif isinstance(norm, tuple):
-        norm = mpl.colors.Normalize(*norm)
-    elif not isinstance(norm, mpl.colors.Normalize):
-        err = "``size_norm`` must be None, tuple, or Normalize object."
-        raise ValueError(err)
-
-    norm.clip = True
-    if not norm.scaled():
-        norm(np.asarray(numbers))
-    # limits = norm.vmin, norm.vmax
-
-    scl = norm(numbers)
-    widths = np.asarray(min_width + scl * (max_width - min_width))
-    if scl.mask.any():
-        widths[scl.mask] = 0
-    sizes = dict(zip(levels, widths))
-
-    return pd.Series(sizes)
-
->>>>>>> 69dec51c
 
 class _Dataset_PlotMethods:
     """
