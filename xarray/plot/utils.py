--- conflicted
+++ resolved
@@ -6,7 +6,6 @@
 from collections.abc import Hashable, Iterable, Mapping, Sequence
 from datetime import datetime
 from inspect import getfullargspec
-<<<<<<< HEAD
 from typing import (
     TYPE_CHECKING,
     Any,
@@ -18,9 +17,6 @@
     Sequence,
     overload,
 )
-=======
-from typing import TYPE_CHECKING, Any, Callable, overload
->>>>>>> d385e206
 
 import numpy as np
 import pandas as pd
