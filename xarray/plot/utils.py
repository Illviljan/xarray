--- conflicted
+++ resolved
@@ -1740,7 +1740,6 @@
                 hdl += hdl_
                 lbl += lbl_
 
-<<<<<<< HEAD
             # Only save unique values, don't sort values as it was already sort in
             # legend_elements:
             lbl_ = np.array(lbl)
@@ -1748,13 +1747,6 @@
             ind = np.sort(ind)
             lbl = lbl_[ind].tolist()
             hdl = np.array(hdl)[ind].tolist()
-=======
-            # Only save unique values:
-            u, ind = np.unique(lbl, return_index=True)
-            ind = np.argsort(ind)
-            lbl = cast(list, u[ind].tolist())
-            hdl = cast(list, np.array(hdl)[ind].tolist())
->>>>>>> fb49a3b0
 
             # Add a subtitle:
             hdl, lbl = _legend_add_subtitle(hdl, lbl, label_from_attrs(huesizeplt.data))
