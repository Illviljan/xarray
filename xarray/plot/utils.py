--- conflicted
+++ resolved
@@ -5,11 +5,7 @@
 import warnings
 from datetime import datetime
 from inspect import getfullargspec
-<<<<<<< HEAD
 from typing import Any, Iterable, Mapping, Sequence, Tuple, Union
-=======
-from typing import Any, Iterable, Mapping
->>>>>>> 9a719909
 
 import numpy as np
 import pandas as pd
