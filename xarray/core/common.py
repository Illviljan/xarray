--- conflicted
+++ resolved
@@ -200,19 +200,10 @@
         return self._iter()
 
     @overload
-<<<<<<< HEAD
-    def get_axis_num(self, dim: Iterable[Hashable]) -> tuple[int, ...]:
-        ...
-
-    @overload
-    def get_axis_num(self, dim: Hashable) -> int:
-        ...
-=======
     def get_axis_num(self, dim: Iterable[Hashable]) -> tuple[int, ...]: ...
 
     @overload
     def get_axis_num(self, dim: Hashable) -> int: ...
->>>>>>> da9e7ec1
 
     def get_axis_num(self, dim: Hashable | Iterable[Hashable]) -> int | tuple[int, ...]:
         """Return axis number(s) corresponding to dimension(s) in this array.
