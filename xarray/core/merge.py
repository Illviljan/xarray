<<<<<<< HEAD
from copy import copy
=======
from __future__ import annotations

>>>>>>> 4f1e2d37
from typing import (
    TYPE_CHECKING,
    AbstractSet,
    Any,
    Dict,
    Hashable,
    Iterable,
    List,
    Mapping,
    NamedTuple,
    Optional,
    Sequence,
    Set,
    Tuple,
    Union,
)

import pandas as pd

from . import dtypes, pdcompat
from .alignment import deep_align
from .duck_array_ops import lazy_array_equiv
from .indexes import Index, PandasIndex
from .utils import Frozen, compat_dict_union, dict_equiv, equivalent
from .variable import Variable, as_variable, assert_unique_multiindex_level_names

if TYPE_CHECKING:
    from .coordinates import Coordinates
    from .dataarray import DataArray
    from .dataset import Dataset

    DimsLike = Union[Hashable, Sequence[Hashable]]
    ArrayLike = Any
    VariableLike = Union[
        ArrayLike,
        Tuple[DimsLike, ArrayLike],
        Tuple[DimsLike, ArrayLike, Mapping],
        Tuple[DimsLike, ArrayLike, Mapping, Mapping],
    ]
    XarrayValue = Union[DataArray, Variable, VariableLike]
    DatasetLike = Union[Dataset, Mapping[Any, XarrayValue]]
    CoercibleValue = Union[XarrayValue, pd.Series, pd.DataFrame]
    CoercibleMapping = Union[Dataset, Mapping[Any, CoercibleValue]]


PANDAS_TYPES = (pd.Series, pd.DataFrame, pdcompat.Panel)

_VALID_COMPAT = Frozen(
    {
        "identical": 0,
        "equals": 1,
        "broadcast_equals": 2,
        "minimal": 3,
        "no_conflicts": 4,
        "override": 5,
    }
)


class Context:
    """object carrying the information of a call"""

    def __init__(self, func):
        self.func = func


def broadcast_dimension_size(variables: List[Variable]) -> Dict[Hashable, int]:
    """Extract dimension sizes from a dictionary of variables.

    Raises ValueError if any dimensions have different sizes.
    """
    dims: Dict[Hashable, int] = {}
    for var in variables:
        for dim, size in zip(var.dims, var.shape):
            if dim in dims and size != dims[dim]:
                raise ValueError(f"index {dim!r} not aligned")
            dims[dim] = size
    return dims


class MergeError(ValueError):
    """Error class for merge failures due to incompatible arguments."""

    # inherits from ValueError for backward compatibility
    # TODO: move this to an xarray.exceptions module?


def unique_variable(
    name: Hashable,
    variables: List[Variable],
    compat: str = "broadcast_equals",
    equals: bool = None,
) -> Variable:
    """Return the unique variable from a list of variables or raise MergeError.

    Parameters
    ----------
    name : hashable
        Name for this variable.
    variables : list of Variable
        List of Variable objects, all of which go by the same name in different
        inputs.
    compat : {"identical", "equals", "broadcast_equals", "no_conflicts", "override"}, optional
        Type of equality check to use.
    equals : None or bool, optional
        corresponding to result of compat test

    Returns
    -------
    Variable to use in the result.

    Raises
    ------
    MergeError: if any of the variables are not equal.
    """
    out = variables[0]

    if len(variables) == 1 or compat == "override":
        return out

    combine_method = None

    if compat == "minimal":
        compat = "broadcast_equals"

    if compat == "broadcast_equals":
        dim_lengths = broadcast_dimension_size(variables)
        out = out.set_dims(dim_lengths)

    if compat == "no_conflicts":
        combine_method = "fillna"

    if equals is None:
        # first check without comparing values i.e. no computes
        for var in variables[1:]:
            equals = getattr(out, compat)(var, equiv=lazy_array_equiv)
            if equals is not True:
                break

        if equals is None:
            # now compare values with minimum number of computes
            out = out.compute()
            for var in variables[1:]:
                equals = getattr(out, compat)(var)
                if not equals:
                    break

    if not equals:
        raise MergeError(
            f"conflicting values for variable {name!r} on objects to be combined. "
            "You can skip this check by specifying compat='override'."
        )

    if combine_method:
        for var in variables[1:]:
            out = getattr(out, combine_method)(var)

    return out


def _assert_compat_valid(compat):
    if compat not in _VALID_COMPAT:
        raise ValueError(
            "compat={!r} invalid: must be {}".format(compat, set(_VALID_COMPAT))
        )


MergeElement = Tuple[Variable, Optional[Index]]


def merge_collected(
    grouped: Dict[Hashable, List[MergeElement]],
    prioritized: Mapping[Any, MergeElement] = None,
    compat: str = "minimal",
    combine_attrs="override",
) -> Tuple[Dict[Hashable, Variable], Dict[Hashable, Index]]:
    """Merge dicts of variables, while resolving conflicts appropriately.

    Parameters
    ----------
    grouped : mapping
    prioritized : mapping
    compat : str
        Type of equality check to use when checking for conflicts.

    Returns
    -------
    Dict with keys taken by the union of keys on list_of_mappings,
    and Variable values corresponding to those that should be found on the
    merged result.
    """
    if prioritized is None:
        prioritized = {}

    _assert_compat_valid(compat)

    merged_vars: Dict[Hashable, Variable] = {}
    merged_indexes: Dict[Hashable, Index] = {}

    for name, elements_list in grouped.items():
        if name in prioritized:
            variable, index = prioritized[name]
            merged_vars[name] = variable
            if index is not None:
                merged_indexes[name] = index
        else:
            indexed_elements = [
                (variable, index)
                for variable, index in elements_list
                if index is not None
            ]

            if indexed_elements:
                # TODO(shoyer): consider adjusting this logic. Are we really
                # OK throwing away variable without an index in favor of
                # indexed variables, without even checking if values match?
                variable, index = indexed_elements[0]
                for _, other_index in indexed_elements[1:]:
                    if not index.equals(other_index):
                        raise MergeError(
                            f"conflicting values for index {name!r} on objects to be "
                            f"combined:\nfirst value: {index!r}\nsecond value: {other_index!r}"
                        )
                if compat == "identical":
                    for other_variable, _ in indexed_elements[1:]:
                        if not dict_equiv(variable.attrs, other_variable.attrs):
                            raise MergeError(
                                "conflicting attribute values on combined "
                                f"variable {name!r}:\nfirst value: {variable.attrs!r}\nsecond value: {other_variable.attrs!r}"
                            )
                merged_vars[name] = variable
                merged_vars[name].attrs = merge_attrs(
                    [var.attrs for var, _ in indexed_elements],
                    combine_attrs=combine_attrs,
                )
                merged_indexes[name] = index
            else:
                variables = [variable for variable, _ in elements_list]
                try:
                    merged_vars[name] = unique_variable(name, variables, compat)
                except MergeError:
                    if compat != "minimal":
                        # we need more than "minimal" compatibility (for which
                        # we drop conflicting coordinates)
                        raise

                if name in merged_vars:
                    merged_vars[name].attrs = merge_attrs(
                        [var.attrs for var in variables], combine_attrs=combine_attrs
                    )

    return merged_vars, merged_indexes


def collect_variables_and_indexes(
    list_of_mappings: List[DatasetLike],
) -> Dict[Hashable, List[MergeElement]]:
    """Collect variables and indexes from list of mappings of xarray objects.

    Mappings must either be Dataset objects, or have values of one of the
    following types:
    - an xarray.Variable
    - a tuple `(dims, data[, attrs[, encoding]])` that can be converted in
      an xarray.Variable
    - or an xarray.DataArray
    """
    from .dataarray import DataArray
    from .dataset import Dataset

    grouped: Dict[Hashable, List[Tuple[Variable, Optional[Index]]]] = {}

    def append(name, variable, index):
        values = grouped.setdefault(name, [])
        values.append((variable, index))

    def append_all(variables, indexes):
        for name, variable in variables.items():
            append(name, variable, indexes.get(name))

    for mapping in list_of_mappings:
        if isinstance(mapping, Dataset):
            append_all(mapping.variables, mapping.xindexes)
            continue

        for name, variable in mapping.items():
            if isinstance(variable, DataArray):
                coords = variable._coords.copy()  # use private API for speed
                indexes = dict(variable.xindexes)
                # explicitly overwritten variables should take precedence
                coords.pop(name, None)
                indexes.pop(name, None)
                append_all(coords, indexes)

            variable = as_variable(variable, name=name)

            if variable.dims == (name,):
                idx_variable = variable.to_index_variable()
                index = variable._to_xindex()
                append(name, idx_variable, index)
            else:
                index = None
                append(name, variable, index)

    return grouped


def collect_from_coordinates(
    list_of_coords: "List[Coordinates]",
) -> Dict[Hashable, List[MergeElement]]:
    """Collect variables and indexes to be merged from Coordinate objects."""
    grouped: Dict[Hashable, List[Tuple[Variable, Optional[Index]]]] = {}

    for coords in list_of_coords:
        variables = coords.variables
        indexes = coords.xindexes
        for name, variable in variables.items():
            value = grouped.setdefault(name, [])
            value.append((variable, indexes.get(name)))
    return grouped


def merge_coordinates_without_align(
    objects: "List[Coordinates]",
    prioritized: Mapping[Any, MergeElement] = None,
    exclude_dims: AbstractSet = frozenset(),
    combine_attrs: str = "override",
) -> Tuple[Dict[Hashable, Variable], Dict[Hashable, Index]]:
    """Merge variables/indexes from coordinates without automatic alignments.

    This function is used for merging coordinate from pre-existing xarray
    objects.
    """
    collected = collect_from_coordinates(objects)

    if exclude_dims:
        filtered: Dict[Hashable, List[MergeElement]] = {}
        for name, elements in collected.items():
            new_elements = [
                (variable, index)
                for variable, index in elements
                if exclude_dims.isdisjoint(variable.dims)
            ]
            if new_elements:
                filtered[name] = new_elements
    else:
        filtered = collected

    return merge_collected(filtered, prioritized, combine_attrs=combine_attrs)


def determine_coords(
    list_of_mappings: Iterable["DatasetLike"],
) -> Tuple[Set[Hashable], Set[Hashable]]:
    """Given a list of dicts with xarray object values, identify coordinates.

    Parameters
    ----------
    list_of_mappings : list of dict or list of Dataset
        Of the same form as the arguments to expand_variable_dicts.

    Returns
    -------
    coord_names : set of variable names
    noncoord_names : set of variable names
        All variable found in the input should appear in either the set of
        coordinate or non-coordinate names.
    """
    from .dataarray import DataArray
    from .dataset import Dataset

    coord_names: Set[Hashable] = set()
    noncoord_names: Set[Hashable] = set()

    for mapping in list_of_mappings:
        if isinstance(mapping, Dataset):
            coord_names.update(mapping.coords)
            noncoord_names.update(mapping.data_vars)
        else:
            for name, var in mapping.items():
                if isinstance(var, DataArray):
                    coords = set(var._coords)  # use private API for speed
                    # explicitly overwritten variables should take precedence
                    coords.discard(name)
                    coord_names.update(coords)

    return coord_names, noncoord_names


def coerce_pandas_values(objects: Iterable["CoercibleMapping"]) -> List["DatasetLike"]:
    """Convert pandas values found in a list of labeled objects.

    Parameters
    ----------
    objects : list of Dataset or mapping
        The mappings may contain any sort of objects coercible to
        xarray.Variables as keys, including pandas objects.

    Returns
    -------
    List of Dataset or dictionary objects. Any inputs or values in the inputs
    that were pandas objects have been converted into native xarray objects.
    """
    from .dataarray import DataArray
    from .dataset import Dataset

    out = []
    for obj in objects:
        if isinstance(obj, Dataset):
            variables: "DatasetLike" = obj
        else:
            variables = {}
            if isinstance(obj, PANDAS_TYPES):
                obj = dict(obj.iteritems())
            for k, v in obj.items():
                if isinstance(v, PANDAS_TYPES):
                    v = DataArray(v)
                variables[k] = v
        out.append(variables)
    return out


def _get_priority_vars_and_indexes(
    objects: List["DatasetLike"], priority_arg: Optional[int], compat: str = "equals"
) -> Dict[Hashable, MergeElement]:
    """Extract the priority variable from a list of mappings.

    We need this method because in some cases the priority argument itself
    might have conflicting values (e.g., if it is a dict with two DataArray
    values with conflicting coordinate values).

    Parameters
    ----------
    objects : list of dict-like of Variable
        Dictionaries in which to find the priority variables.
    priority_arg : int or None
        Integer object whose variable should take priority.
    compat : {"identical", "equals", "broadcast_equals", "no_conflicts"}, optional
        Compatibility checks to use when merging variables.

    Returns
    -------
    A dictionary of variables and associated indexes (if any) to prioritize.
    """
    if priority_arg is None:
        return {}

    collected = collect_variables_and_indexes([objects[priority_arg]])
    variables, indexes = merge_collected(collected, compat=compat)
    grouped: Dict[Hashable, MergeElement] = {}
    for name, variable in variables.items():
        grouped[name] = (variable, indexes.get(name))
    return grouped


def merge_coords(
    objects: Iterable["CoercibleMapping"],
    compat: str = "minimal",
    join: str = "outer",
    priority_arg: Optional[int] = None,
    indexes: Optional[Mapping[Any, Index]] = None,
    fill_value: object = dtypes.NA,
) -> Tuple[Dict[Hashable, Variable], Dict[Hashable, Index]]:
    """Merge coordinate variables.

    See merge_core below for argument descriptions. This works similarly to
    merge_core, except everything we don't worry about whether variables are
    coordinates or not.
    """
    _assert_compat_valid(compat)
    coerced = coerce_pandas_values(objects)
    aligned = deep_align(
        coerced, join=join, copy=False, indexes=indexes, fill_value=fill_value
    )
    collected = collect_variables_and_indexes(aligned)
    prioritized = _get_priority_vars_and_indexes(aligned, priority_arg, compat=compat)
    variables, out_indexes = merge_collected(collected, prioritized, compat=compat)
    assert_unique_multiindex_level_names(variables)
    return variables, out_indexes


def merge_data_and_coords(data, coords, compat="broadcast_equals", join="outer"):
    """Used in Dataset.__init__."""
    objects = [data, coords]
    explicit_coords = coords.keys()
    indexes = dict(_extract_indexes_from_coords(coords))
    return merge_core(
        objects, compat, join, explicit_coords=explicit_coords, indexes=indexes
    )


def _extract_indexes_from_coords(coords):
    """Yields the name & index of valid indexes from a mapping of coords"""
    for name, variable in coords.items():
        variable = as_variable(variable, name=name)
        if variable.dims == (name,):
            yield name, variable._to_xindex()


def assert_valid_explicit_coords(variables, dims, explicit_coords):
    """Validate explicit coordinate names/dims.

    Raise a MergeError if an explicit coord shares a name with a dimension
    but is comprised of arbitrary dimensions.
    """
    for coord_name in explicit_coords:
        if coord_name in dims and variables[coord_name].dims != (coord_name,):
            raise MergeError(
                f"coordinate {coord_name} shares a name with a dataset dimension, but is "
                "not a 1D variable along that dimension. This is disallowed "
                "by the xarray data model."
            )


def merge_attrs(variable_attrs, combine_attrs, context=None):
    """Combine attributes from different variables according to combine_attrs"""
    if not variable_attrs:
        # no attributes to merge
        return None

    if callable(combine_attrs):
        return combine_attrs(variable_attrs, context=context)
    elif combine_attrs == "drop":
        return {}
    elif combine_attrs == "override":
        return copy(variable_attrs[0])
    elif combine_attrs == "no_conflicts":
        result = copy(variable_attrs[0])
        for attrs in variable_attrs[1:]:
            try:
                result = compat_dict_union(result, attrs)
            except ValueError as e:
                raise MergeError(
                    "combine_attrs='no_conflicts', but some values are not "
                    f"the same. Merging {str(result)} with {str(attrs)}"
                ) from e
        return result
    elif combine_attrs == "drop_conflicts":
        result = {}
        dropped_keys = set()
        for attrs in variable_attrs:
            result.update(
                {
                    key: value
                    for key, value in attrs.items()
                    if key not in result and key not in dropped_keys
                }
            )
            result = {
                key: value
                for key, value in result.items()
                if key not in attrs or equivalent(attrs[key], value)
            }
            dropped_keys |= {key for key in attrs if key not in result}
        return result
    elif combine_attrs == "identical":
        result = copy(variable_attrs[0])
        for attrs in variable_attrs[1:]:
            if not dict_equiv(result, attrs):
                raise MergeError(
                    f"combine_attrs='identical', but attrs differ. First is {str(result)} "
                    f", other is {str(attrs)}."
                )
        return result
    else:
        raise ValueError(f"Unrecognised value for combine_attrs={combine_attrs}")


class _MergeResult(NamedTuple):
    variables: Dict[Hashable, Variable]
    coord_names: Set[Hashable]
    dims: Dict[Hashable, int]
    indexes: Dict[Hashable, pd.Index]
    attrs: Dict[Hashable, Any]


def merge_core(
    objects: Iterable["CoercibleMapping"],
    compat: str = "broadcast_equals",
    join: str = "outer",
    combine_attrs: Optional[str] = "override",
    priority_arg: Optional[int] = None,
    explicit_coords: Optional[Sequence] = None,
    indexes: Optional[Mapping[Any, Any]] = None,
    fill_value: object = dtypes.NA,
) -> _MergeResult:
    """Core logic for merging labeled objects.

    This is not public API.

    Parameters
    ----------
    objects : list of mapping
        All values must be convertable to labeled arrays.
    compat : {"identical", "equals", "broadcast_equals", "no_conflicts", "override"}, optional
        Compatibility checks to use when merging variables.
    join : {"outer", "inner", "left", "right"}, optional
        How to combine objects with different indexes.
    combine_attrs : {"drop", "identical", "no_conflicts", "drop_conflicts", \
                     "override"} or callable, default: "override"
        How to combine attributes of objects
    priority_arg : int, optional
        Optional argument in `objects` that takes precedence over the others.
    explicit_coords : set, optional
        An explicit list of variables from `objects` that are coordinates.
    indexes : dict, optional
        Dictionary with values given by xarray.Index objects or anything that
        may be cast to pandas.Index objects.
    fill_value : scalar, optional
        Value to use for newly missing values

    Returns
    -------
    variables : dict
        Dictionary of Variable objects.
    coord_names : set
        Set of coordinate names.
    dims : dict
        Dictionary mapping from dimension names to sizes.
    attrs : dict
        Dictionary of attributes

    Raises
    ------
    MergeError if the merge cannot be done successfully.
    """
    from .dataarray import DataArray
    from .dataset import Dataset, calculate_dimensions

    _assert_compat_valid(compat)

    coerced = coerce_pandas_values(objects)
    aligned = deep_align(
        coerced, join=join, copy=False, indexes=indexes, fill_value=fill_value
    )
    collected = collect_variables_and_indexes(aligned)

    prioritized = _get_priority_vars_and_indexes(aligned, priority_arg, compat=compat)
    variables, out_indexes = merge_collected(
        collected, prioritized, compat=compat, combine_attrs=combine_attrs
    )
    assert_unique_multiindex_level_names(variables)

    dims = calculate_dimensions(variables)

    coord_names, noncoord_names = determine_coords(coerced)
    if explicit_coords is not None:
        assert_valid_explicit_coords(variables, dims, explicit_coords)
        coord_names.update(explicit_coords)
    for dim, size in dims.items():
        if dim in variables:
            coord_names.add(dim)
    ambiguous_coords = coord_names.intersection(noncoord_names)
    if ambiguous_coords:
        raise MergeError(
            "unable to determine if these variables should be "
            f"coordinates or not in the merged result: {ambiguous_coords}"
        )

    attrs = merge_attrs(
        [var.attrs for var in coerced if isinstance(var, (Dataset, DataArray))],
        combine_attrs,
    )

    return _MergeResult(variables, coord_names, dims, out_indexes, attrs)


def merge(
    objects: Iterable[Union["DataArray", "CoercibleMapping"]],
    compat: str = "no_conflicts",
    join: str = "outer",
    fill_value: object = dtypes.NA,
    combine_attrs: str = "override",
) -> "Dataset":
    """Merge any number of xarray objects into a single Dataset as variables.

    Parameters
    ----------
    objects : iterable of Dataset or iterable of DataArray or iterable of dict-like
        Merge together all variables from these objects. If any of them are
        DataArray objects, they must have a name.
    compat : {"identical", "equals", "broadcast_equals", "no_conflicts", "override"}, optional
        String indicating how to compare variables of the same name for
        potential conflicts:

        - "broadcast_equals": all values must be equal when variables are
          broadcast against each other to ensure common dimensions.
        - "equals": all values and dimensions must be the same.
        - "identical": all values, dimensions and attributes must be the
          same.
        - "no_conflicts": only values which are not null in both datasets
          must be equal. The returned dataset then contains the combination
          of all non-null values.
        - "override": skip comparing and pick variable from first dataset
    join : {"outer", "inner", "left", "right", "exact"}, optional
        String indicating how to combine differing indexes in objects.

        - "outer": use the union of object indexes
        - "inner": use the intersection of object indexes
        - "left": use indexes from the first object with each dimension
        - "right": use indexes from the last object with each dimension
        - "exact": instead of aligning, raise `ValueError` when indexes to be
          aligned are not equal
        - "override": if indexes are of same size, rewrite indexes to be
          those of the first object with that dimension. Indexes for the same
          dimension must have the same size in all objects.
    fill_value : scalar or dict-like, optional
        Value to use for newly missing values. If a dict-like, maps
        variable names to fill values. Use a data array's name to
        refer to its values.
    combine_attrs : {"drop", "identical", "no_conflicts", "drop_conflicts", \
                    "override"} or callable, default: "override"
        A callable or a string indicating how to combine attrs of the objects being
        merged:

        - "drop": empty attrs on returned Dataset.
        - "identical": all attrs must be the same on every object.
        - "no_conflicts": attrs from all objects are combined, any that have
          the same name must also have the same value.
        - "drop_conflicts": attrs from all objects are combined, any that have
          the same name but different values are dropped.
        - "override": skip comparing and copy attrs from the first dataset to
          the result.

        If a callable, it must expect a sequence of ``attrs`` dicts and a context object
        as its only parameters.

    Returns
    -------
    Dataset
        Dataset with combined variables from each object.

    Examples
    --------
    >>> x = xr.DataArray(
    ...     [[1.0, 2.0], [3.0, 5.0]],
    ...     dims=("lat", "lon"),
    ...     coords={"lat": [35.0, 40.0], "lon": [100.0, 120.0]},
    ...     name="var1",
    ... )
    >>> y = xr.DataArray(
    ...     [[5.0, 6.0], [7.0, 8.0]],
    ...     dims=("lat", "lon"),
    ...     coords={"lat": [35.0, 42.0], "lon": [100.0, 150.0]},
    ...     name="var2",
    ... )
    >>> z = xr.DataArray(
    ...     [[0.0, 3.0], [4.0, 9.0]],
    ...     dims=("time", "lon"),
    ...     coords={"time": [30.0, 60.0], "lon": [100.0, 150.0]},
    ...     name="var3",
    ... )

    >>> x
    <xarray.DataArray 'var1' (lat: 2, lon: 2)>
    array([[1., 2.],
           [3., 5.]])
    Coordinates:
      * lat      (lat) float64 35.0 40.0
      * lon      (lon) float64 100.0 120.0

    >>> y
    <xarray.DataArray 'var2' (lat: 2, lon: 2)>
    array([[5., 6.],
           [7., 8.]])
    Coordinates:
      * lat      (lat) float64 35.0 42.0
      * lon      (lon) float64 100.0 150.0

    >>> z
    <xarray.DataArray 'var3' (time: 2, lon: 2)>
    array([[0., 3.],
           [4., 9.]])
    Coordinates:
      * time     (time) float64 30.0 60.0
      * lon      (lon) float64 100.0 150.0

    >>> xr.merge([x, y, z])
    <xarray.Dataset>
    Dimensions:  (lat: 3, lon: 3, time: 2)
    Coordinates:
      * lat      (lat) float64 35.0 40.0 42.0
      * lon      (lon) float64 100.0 120.0 150.0
      * time     (time) float64 30.0 60.0
    Data variables:
        var1     (lat, lon) float64 1.0 2.0 nan 3.0 5.0 nan nan nan nan
        var2     (lat, lon) float64 5.0 nan 6.0 nan nan nan 7.0 nan 8.0
        var3     (time, lon) float64 0.0 nan 3.0 4.0 nan 9.0

    >>> xr.merge([x, y, z], compat="identical")
    <xarray.Dataset>
    Dimensions:  (lat: 3, lon: 3, time: 2)
    Coordinates:
      * lat      (lat) float64 35.0 40.0 42.0
      * lon      (lon) float64 100.0 120.0 150.0
      * time     (time) float64 30.0 60.0
    Data variables:
        var1     (lat, lon) float64 1.0 2.0 nan 3.0 5.0 nan nan nan nan
        var2     (lat, lon) float64 5.0 nan 6.0 nan nan nan 7.0 nan 8.0
        var3     (time, lon) float64 0.0 nan 3.0 4.0 nan 9.0

    >>> xr.merge([x, y, z], compat="equals")
    <xarray.Dataset>
    Dimensions:  (lat: 3, lon: 3, time: 2)
    Coordinates:
      * lat      (lat) float64 35.0 40.0 42.0
      * lon      (lon) float64 100.0 120.0 150.0
      * time     (time) float64 30.0 60.0
    Data variables:
        var1     (lat, lon) float64 1.0 2.0 nan 3.0 5.0 nan nan nan nan
        var2     (lat, lon) float64 5.0 nan 6.0 nan nan nan 7.0 nan 8.0
        var3     (time, lon) float64 0.0 nan 3.0 4.0 nan 9.0

    >>> xr.merge([x, y, z], compat="equals", fill_value=-999.0)
    <xarray.Dataset>
    Dimensions:  (lat: 3, lon: 3, time: 2)
    Coordinates:
      * lat      (lat) float64 35.0 40.0 42.0
      * lon      (lon) float64 100.0 120.0 150.0
      * time     (time) float64 30.0 60.0
    Data variables:
        var1     (lat, lon) float64 1.0 2.0 -999.0 3.0 ... -999.0 -999.0 -999.0
        var2     (lat, lon) float64 5.0 -999.0 6.0 -999.0 ... -999.0 7.0 -999.0 8.0
        var3     (time, lon) float64 0.0 -999.0 3.0 4.0 -999.0 9.0

    >>> xr.merge([x, y, z], join="override")
    <xarray.Dataset>
    Dimensions:  (lat: 2, lon: 2, time: 2)
    Coordinates:
      * lat      (lat) float64 35.0 40.0
      * lon      (lon) float64 100.0 120.0
      * time     (time) float64 30.0 60.0
    Data variables:
        var1     (lat, lon) float64 1.0 2.0 3.0 5.0
        var2     (lat, lon) float64 5.0 6.0 7.0 8.0
        var3     (time, lon) float64 0.0 3.0 4.0 9.0

    >>> xr.merge([x, y, z], join="inner")
    <xarray.Dataset>
    Dimensions:  (lat: 1, lon: 1, time: 2)
    Coordinates:
      * lat      (lat) float64 35.0
      * lon      (lon) float64 100.0
      * time     (time) float64 30.0 60.0
    Data variables:
        var1     (lat, lon) float64 1.0
        var2     (lat, lon) float64 5.0
        var3     (time, lon) float64 0.0 4.0

    >>> xr.merge([x, y, z], compat="identical", join="inner")
    <xarray.Dataset>
    Dimensions:  (lat: 1, lon: 1, time: 2)
    Coordinates:
      * lat      (lat) float64 35.0
      * lon      (lon) float64 100.0
      * time     (time) float64 30.0 60.0
    Data variables:
        var1     (lat, lon) float64 1.0
        var2     (lat, lon) float64 5.0
        var3     (time, lon) float64 0.0 4.0

    >>> xr.merge([x, y, z], compat="broadcast_equals", join="outer")
    <xarray.Dataset>
    Dimensions:  (lat: 3, lon: 3, time: 2)
    Coordinates:
      * lat      (lat) float64 35.0 40.0 42.0
      * lon      (lon) float64 100.0 120.0 150.0
      * time     (time) float64 30.0 60.0
    Data variables:
        var1     (lat, lon) float64 1.0 2.0 nan 3.0 5.0 nan nan nan nan
        var2     (lat, lon) float64 5.0 nan 6.0 nan nan nan 7.0 nan 8.0
        var3     (time, lon) float64 0.0 nan 3.0 4.0 nan 9.0

    >>> xr.merge([x, y, z], join="exact")
    Traceback (most recent call last):
    ...
    ValueError: indexes along dimension 'lat' are not equal

    Raises
    ------
    xarray.MergeError
        If any variables with the same name have conflicting values.

    See also
    --------
    concat
    combine_nested
    combine_by_coords
    """
    from .dataarray import DataArray
    from .dataset import Dataset

    dict_like_objects = []
    for obj in objects:
        if not isinstance(obj, (DataArray, Dataset, dict)):
            raise TypeError(
                "objects must be an iterable containing only "
                "Dataset(s), DataArray(s), and dictionaries."
            )

        obj = obj.to_dataset(promote_attrs=True) if isinstance(obj, DataArray) else obj
        dict_like_objects.append(obj)

    merge_result = merge_core(
        dict_like_objects,
        compat,
        join,
        combine_attrs=combine_attrs,
        fill_value=fill_value,
    )
    return Dataset._construct_direct(**merge_result._asdict())


def dataset_merge_method(
    dataset: "Dataset",
    other: "CoercibleMapping",
    overwrite_vars: Union[Hashable, Iterable[Hashable]],
    compat: str,
    join: str,
    fill_value: Any,
    combine_attrs: str,
) -> _MergeResult:
    """Guts of the Dataset.merge method."""
    # we are locked into supporting overwrite_vars for the Dataset.merge
    # method due for backwards compatibility
    # TODO: consider deprecating it?

    if isinstance(overwrite_vars, Iterable) and not isinstance(overwrite_vars, str):
        overwrite_vars = set(overwrite_vars)
    else:
        overwrite_vars = {overwrite_vars}

    if not overwrite_vars:
        objs = [dataset, other]
        priority_arg = None
    elif overwrite_vars == set(other):
        objs = [dataset, other]
        priority_arg = 1
    else:
        other_overwrite: Dict[Hashable, CoercibleValue] = {}
        other_no_overwrite: Dict[Hashable, CoercibleValue] = {}
        for k, v in other.items():
            if k in overwrite_vars:
                other_overwrite[k] = v
            else:
                other_no_overwrite[k] = v
        objs = [dataset, other_no_overwrite, other_overwrite]
        priority_arg = 2

    return merge_core(
        objs,
        compat,
        join,
        priority_arg=priority_arg,
        fill_value=fill_value,
        combine_attrs=combine_attrs,
    )


def dataset_update_method(
    dataset: "Dataset", other: "CoercibleMapping"
) -> _MergeResult:
    """Guts of the Dataset.update method.

    This drops a duplicated coordinates from `other` if `other` is not an
    `xarray.Dataset`, e.g., if it's a dict with DataArray values (GH2068,
    GH2180).
    """
    from .dataarray import DataArray
    from .dataset import Dataset

    if not isinstance(other, Dataset):
        other = dict(other)
        for key, value in other.items():
            if isinstance(value, DataArray):
                # drop conflicting coordinates
                coord_names = [
                    c
                    for c in value.coords
                    if c not in value.dims and c in dataset.coords
                ]
                if coord_names:
                    other[key] = value.drop_vars(coord_names)

    # use ds.coords and not ds.indexes, else str coords are cast to object
    # TODO: benbovy - flexible indexes: make it work with any xarray index
    indexes = {}
    for key, index in dataset.xindexes.items():
        if isinstance(index, PandasIndex):
            indexes[key] = dataset.coords[key]
        else:
            indexes[key] = index

    return merge_core(
        [dataset, other],
        priority_arg=1,
        indexes=indexes,  # type: ignore
        combine_attrs="override",
    )<|MERGE_RESOLUTION|>--- conflicted
+++ resolved
@@ -1,9 +1,6 @@
-<<<<<<< HEAD
+from __future__ import annotations
+
 from copy import copy
-=======
-from __future__ import annotations
-
->>>>>>> 4f1e2d37
 from typing import (
     TYPE_CHECKING,
     AbstractSet,
