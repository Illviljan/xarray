from __future__ import annotations

import copy
import itertools
import math
import numbers
import warnings
from collections.abc import Hashable, Iterable, Mapping, Sequence
from datetime import timedelta
from functools import partial
from typing import TYPE_CHECKING, Any, Callable, Generic, Literal, NoReturn, cast

import numpy as np
import pandas as pd
from numpy.typing import ArrayLike

import xarray as xr  # only for Dataset and DataArray
from xarray.core import common, dtypes, duck_array_ops, indexing, nputils, ops, utils
from xarray.core.arithmetic import VariableArithmetic
from xarray.core.common import AbstractArray
from xarray.core.indexing import (
    BasicIndexer,
    OuterIndexer,
    PandasIndexingAdapter,
    VectorizedIndexer,
    as_indexable,
)
from xarray.core.options import OPTIONS, _get_keep_attrs
from xarray.core.parallelcompat import get_chunked_array_type, guess_chunkmanager
from xarray.core.pycompat import (
    array_type,
    integer_types,
    is_0d_dask_array,
    is_chunked_array,
    is_duck_dask_array,
)
from xarray.core.types import T_DuckArray
from xarray.core.utils import (
    OrderedSet,
    _default,
    decode_numpy_dict_values,
    drop_dims_from_indexers,
    either_dict_or_kwargs,
    ensure_us_time_resolution,
    infix_dims,
    is_duck_array,
    maybe_coerce_to_str,
)
from xarray.namedarray.core import NamedArray

NON_NUMPY_SUPPORTED_ARRAY_TYPES = (
    indexing.ExplicitlyIndexed,
    pd.Index,
)
# https://github.com/python/mypy/issues/224
BASIC_INDEXING_TYPES = integer_types + (slice,)

if TYPE_CHECKING:
    from xarray.core.parallelcompat import ChunkManagerEntrypoint
    from xarray.core.types import (
        Dims,
        ErrorOptionsWithWarn,
        PadModeOptions,
        PadReflectOptions,
        QuantileMethods,
        Self,
        T_DuckArray,
    )

NON_NANOSECOND_WARNING = (
    "Converting non-nanosecond precision {case} values to nanosecond precision. "
    "This behavior can eventually be relaxed in xarray, as it is an artifact from "
    "pandas which is now beginning to support non-nanosecond precision values. "
    "This warning is caused by passing non-nanosecond np.datetime64 or "
    "np.timedelta64 values to the DataArray or Variable constructor; it can be "
    "silenced by converting the values to nanosecond precision ahead of time."
)


class MissingDimensionsError(ValueError):
    """Error class used when we can't safely guess a dimension name."""

    # inherits from ValueError for backward compatibility
    # TODO: move this to an xarray.exceptions module?


def as_variable(obj: T_DuckArray | Any, name=None) -> Variable | IndexVariable:
    """Convert an object into a Variable.

    Parameters
    ----------
    obj : object
        Object to convert into a Variable.

        - If the object is already a Variable, return a shallow copy.
        - Otherwise, if the object has 'dims' and 'data' attributes, convert
          it into a new Variable.
        - If all else fails, attempt to convert the object into a Variable by
          unpacking it into the arguments for creating a new Variable.
    name : str, optional
        If provided:

        - `obj` can be a 1D array, which is assumed to label coordinate values
          along a dimension of this given name.
        - Variables with name matching one of their dimensions are converted
          into `IndexVariable` objects.

    Returns
    -------
    var : Variable
        The newly created variable.

    """
    from xarray.core.dataarray import DataArray

    # TODO: consider extending this method to automatically handle Iris and
    if isinstance(obj, DataArray):
        # extract the primary Variable from DataArrays
        obj = obj.variable

    if isinstance(obj, Variable):
        obj = obj.copy(deep=False)
    elif isinstance(obj, tuple):
        if isinstance(obj[1], DataArray):
            raise TypeError(
                f"Variable {name!r}: Using a DataArray object to construct a variable is"
                " ambiguous, please extract the data using the .data property."
            )
        try:
            obj = Variable(*obj)
        except (TypeError, ValueError) as error:
            raise error.__class__(
                f"Variable {name!r}: Could not convert tuple of form "
                f"(dims, data[, attrs, encoding]): {obj} to Variable."
            )
    elif utils.is_scalar(obj):
        obj = Variable([], obj)
    elif isinstance(obj, (pd.Index, IndexVariable)) and obj.name is not None:
        obj = Variable(obj.name, obj)
    elif isinstance(obj, (set, dict)):
        raise TypeError(f"variable {name!r} has invalid type {type(obj)!r}")
    elif name is not None:
        data: T_DuckArray = as_compatible_data(obj)
        if data.ndim != 1:
            raise MissingDimensionsError(
                f"cannot set variable {name!r} with {data.ndim!r}-dimensional data "
                "without explicit dimension names. Pass a tuple of "
                "(dims, data) instead."
            )
        obj = Variable(name, data, fastpath=True)
    else:
        raise TypeError(
            f"Variable {name!r}: unable to convert object into a variable without an "
            f"explicit list of dimensions: {obj!r}"
        )

    if name is not None and name in obj.dims and obj.ndim == 1:
        # automatically convert the Variable into an Index
        obj = obj.to_index_variable()

    return obj


def _maybe_wrap_data(data):
    """
    Put pandas.Index and numpy.ndarray arguments in adapter objects to ensure
    they can be indexed properly.

    NumpyArrayAdapter, PandasIndexingAdapter and LazilyIndexedArray should
    all pass through unmodified.
    """
    if isinstance(data, pd.Index):
        return PandasIndexingAdapter(data)
    return data


def _as_nanosecond_precision(data):
    dtype = data.dtype
    non_ns_datetime64 = (
        dtype.kind == "M"
        and isinstance(dtype, np.dtype)
        and dtype != np.dtype("datetime64[ns]")
    )
    non_ns_datetime_tz_dtype = (
        isinstance(dtype, pd.DatetimeTZDtype) and dtype.unit != "ns"
    )
    if non_ns_datetime64 or non_ns_datetime_tz_dtype:
        utils.emit_user_level_warning(NON_NANOSECOND_WARNING.format(case="datetime"))
        if isinstance(dtype, pd.DatetimeTZDtype):
            nanosecond_precision_dtype = pd.DatetimeTZDtype("ns", dtype.tz)
        else:
            nanosecond_precision_dtype = "datetime64[ns]"
        return duck_array_ops.astype(data, nanosecond_precision_dtype)
    elif dtype.kind == "m" and dtype != np.dtype("timedelta64[ns]"):
        utils.emit_user_level_warning(NON_NANOSECOND_WARNING.format(case="timedelta"))
        return duck_array_ops.astype(data, "timedelta64[ns]")
    else:
        return data


def _possibly_convert_objects(values):
    """Convert arrays of datetime.datetime and datetime.timedelta objects into
    datetime64 and timedelta64, according to the pandas convention. For the time
    being, convert any non-nanosecond precision DatetimeIndex or TimedeltaIndex
    objects to nanosecond precision.  While pandas is relaxing this in version
    2.0.0, in xarray we will need to make sure we are ready to handle
    non-nanosecond precision datetimes or timedeltas in our code before allowing
    such values to pass through unchanged.  Converting to nanosecond precision
    through pandas.Series objects ensures that datetimes and timedeltas are
    within the valid date range for ns precision, as pandas will raise an error
    if they are not.
    """
    as_series = pd.Series(values.ravel(), copy=False)
    if as_series.dtype.kind in "mM":
        as_series = _as_nanosecond_precision(as_series)
    return np.asarray(as_series).reshape(values.shape)


def _possibly_convert_datetime_or_timedelta_index(data):
    """For the time being, convert any non-nanosecond precision DatetimeIndex or
    TimedeltaIndex objects to nanosecond precision.  While pandas is relaxing
    this in version 2.0.0, in xarray we will need to make sure we are ready to
    handle non-nanosecond precision datetimes or timedeltas in our code
    before allowing such values to pass through unchanged."""
    if isinstance(data, (pd.DatetimeIndex, pd.TimedeltaIndex)):
        return _as_nanosecond_precision(data)
    else:
        return data


def as_compatible_data(
    data: T_DuckArray | ArrayLike, fastpath: bool = False
) -> T_DuckArray:
    """Prepare and wrap data to put in a Variable.

    - If data does not have the necessary attributes, convert it to ndarray.
    - If data has dtype=datetime64, ensure that it has ns precision. If it's a
      pandas.Timestamp, convert it to datetime64.
    - If data is already a pandas or xarray object (other than an Index), just
      use the values.

    Finally, wrap it up with an adapter if necessary.
    """
    if fastpath and getattr(data, "ndim", 0) > 0:
        # can't use fastpath (yet) for scalars
        return cast("T_DuckArray", _maybe_wrap_data(data))

    from xarray.core.dataarray import DataArray

    if isinstance(data, (Variable, DataArray)):
        return data.data

    if isinstance(data, NON_NUMPY_SUPPORTED_ARRAY_TYPES):
        data = _possibly_convert_datetime_or_timedelta_index(data)
        return cast("T_DuckArray", _maybe_wrap_data(data))

    if isinstance(data, tuple):
        data = utils.to_0d_object_array(data)

    if isinstance(data, pd.Timestamp):
        # TODO: convert, handle datetime objects, too
        data = np.datetime64(data.value, "ns")

    if isinstance(data, timedelta):
        data = np.timedelta64(getattr(data, "value", data), "ns")

    # we don't want nested self-described arrays
    if isinstance(data, (pd.Series, pd.DataFrame)):
        data = data.values

    if isinstance(data, np.ma.MaskedArray):
        mask = np.ma.getmaskarray(data)
        if mask.any():
            dtype, fill_value = dtypes.maybe_promote(data.dtype)
            data = duck_array_ops.where_method(data, ~mask, fill_value)
        else:
            data = np.asarray(data)

    if not isinstance(data, np.ndarray) and (
        hasattr(data, "__array_function__") or hasattr(data, "__array_namespace__")
    ):
        return cast("T_DuckArray", data)

    # validate whether the data is valid data types.
    data = np.asarray(data)

    if isinstance(data, np.ndarray) and data.dtype.kind in "OMm":
        data = _possibly_convert_objects(data)
    return _maybe_wrap_data(data)


def _as_array_or_item(data):
    """Return the given values as a numpy array, or as an individual item if
    it's a 0d datetime64 or timedelta64 array.

    Importantly, this function does not copy data if it is already an ndarray -
    otherwise, it will not be possible to update Variable values in place.

    This function mostly exists because 0-dimensional ndarrays with
    dtype=datetime64 are broken :(
    https://github.com/numpy/numpy/issues/4337
    https://github.com/numpy/numpy/issues/7619

    TODO: remove this (replace with np.asarray) once these issues are fixed
    """
    data = np.asarray(data)
    if data.ndim == 0:
        if data.dtype.kind == "M":
            data = np.datetime64(data, "ns")
        elif data.dtype.kind == "m":
            data = np.timedelta64(data, "ns")
    return data


<<<<<<< HEAD
class Variable(
    AbstractArray, NdimSizeLenMixin, VariableArithmetic, Generic[T_DuckArray]
):
=======
class Variable(NamedArray, AbstractArray, VariableArithmetic):
>>>>>>> c3b5ead8
    """A netcdf-like variable consisting of dimensions, data and attributes
    which describe a single Array. A single Variable object is not fully
    described outside the context of its parent Dataset (if you want such a
    fully described object, use a DataArray instead).

    The main functional difference between Variables and numpy arrays is that
    numerical operations on Variables implement array broadcasting by dimension
    name. For example, adding an Variable with dimensions `('time',)` to
    another Variable with dimensions `('space',)` results in a new Variable
    with dimensions `('time', 'space')`. Furthermore, numpy reduce operations
    like ``mean`` or ``sum`` are overwritten to take a "dimension" argument
    instead of an "axis".

    Variables are light-weight objects used as the building block for datasets.
    They are more primitive objects, so operations with them provide marginally
    higher performance than using DataArrays. However, manipulating data in the
    form of a Dataset or DataArray should almost always be preferred, because
    they can use more complete metadata in context of coordinate labels.
    """

    __slots__ = ("_dims", "_data", "_attrs", "_encoding")

    def __init__(
        self,
        dims,
        data: T_DuckArray | ArrayLike,
        attrs=None,
        encoding=None,
        fastpath=False,
    ):
        """
        Parameters
        ----------
        dims : str or sequence of str
            Name(s) of the the data dimension(s). Must be either a string (only
            for 1D data) or a sequence of strings with length equal to the
            number of dimensions.
        data : array_like
            Data array which supports numpy-like data access.
        attrs : dict_like or None, optional
            Attributes to assign to the new variable. If None (default), an
            empty attribute dictionary is initialized.
        encoding : dict_like or None, optional
            Dictionary specifying how to encode this array's data into a
            serialized format like netCDF4. Currently used keys (for netCDF)
            include '_FillValue', 'scale_factor', 'add_offset' and 'dtype'.
            Well-behaved code to serialize a Variable should ignore
            unrecognized encoding items.
        """
        super().__init__(
            dims=dims, data=as_compatible_data(data, fastpath=fastpath), attrs=attrs
        )

        self._encoding = None
        if encoding is not None:
            self.encoding = encoding

    @property
    def _in_memory(self):
        return isinstance(
            self._data, (np.ndarray, np.number, PandasIndexingAdapter)
        ) or (
            isinstance(self._data, indexing.MemoryCachedArray)
            and isinstance(self._data.array, indexing.NumpyIndexingAdapter)
        )

    @property
    def data(self) -> T_DuckArray:
        """
        The Variable's data as an array. The underlying array type
        (e.g. dask, sparse, pint) is preserved.

        See Also
        --------
        Variable.to_numpy
        Variable.as_numpy
        Variable.values
        """
        if is_duck_array(self._data):
            return self._data
        elif isinstance(self._data, indexing.ExplicitlyIndexed):
            return self._data.get_duck_array()
        else:
            return self.values

    @data.setter
    def data(self, data: T_DuckArray | ArrayLike) -> None:
        data = as_compatible_data(data)
        self._check_shape(data)
        self._data = data

    def astype(
        self,
        dtype,
        *,
        order=None,
        casting=None,
        subok=None,
        copy=None,
        keep_attrs=True,
    ) -> Self:
        """
        Copy of the Variable object, with data cast to a specified type.

        Parameters
        ----------
        dtype : str or dtype
            Typecode or data-type to which the array is cast.
        order : {'C', 'F', 'A', 'K'}, optional
            Controls the memory layout order of the result. ‘C’ means C order,
            ‘F’ means Fortran order, ‘A’ means ‘F’ order if all the arrays are
            Fortran contiguous, ‘C’ order otherwise, and ‘K’ means as close to
            the order the array elements appear in memory as possible.
        casting : {'no', 'equiv', 'safe', 'same_kind', 'unsafe'}, optional
            Controls what kind of data casting may occur.

            * 'no' means the data types should not be cast at all.
            * 'equiv' means only byte-order changes are allowed.
            * 'safe' means only casts which can preserve values are allowed.
            * 'same_kind' means only safe casts or casts within a kind,
              like float64 to float32, are allowed.
            * 'unsafe' means any data conversions may be done.
        subok : bool, optional
            If True, then sub-classes will be passed-through, otherwise the
            returned array will be forced to be a base-class array.
        copy : bool, optional
            By default, astype always returns a newly allocated array. If this
            is set to False and the `dtype` requirement is satisfied, the input
            array is returned instead of a copy.
        keep_attrs : bool, optional
            By default, astype keeps attributes. Set to False to remove
            attributes in the returned object.

        Returns
        -------
        out : same as object
            New object with data cast to the specified type.

        Notes
        -----
        The ``order``, ``casting``, ``subok`` and ``copy`` arguments are only passed
        through to the ``astype`` method of the underlying array when a value
        different than ``None`` is supplied.
        Make sure to only supply these arguments if the underlying array class
        supports them.

        See Also
        --------
        numpy.ndarray.astype
        dask.array.Array.astype
        sparse.COO.astype
        """
        from xarray.core.computation import apply_ufunc

        kwargs = dict(order=order, casting=casting, subok=subok, copy=copy)
        kwargs = {k: v for k, v in kwargs.items() if v is not None}

        return apply_ufunc(
            duck_array_ops.astype,
            self,
            dtype,
            kwargs=kwargs,
            keep_attrs=keep_attrs,
            dask="allowed",
        )

    def load(self, **kwargs):
        """Manually trigger loading of this variable's data from disk or a
        remote source into memory and return this variable.

        Normally, it should not be necessary to call this method in user code,
        because all xarray functions should either work on deferred data or
        load data automatically.

        Parameters
        ----------
        **kwargs : dict
            Additional keyword arguments passed on to ``dask.array.compute``.

        See Also
        --------
        dask.array.compute
        """
        if is_chunked_array(self._data):
            chunkmanager = get_chunked_array_type(self._data)
            loaded_data, *_ = chunkmanager.compute(self._data, **kwargs)
            self._data = as_compatible_data(loaded_data)
        elif isinstance(self._data, indexing.ExplicitlyIndexed):
            self._data = self._data.get_duck_array()
        elif not is_duck_array(self._data):
            self._data = np.asarray(self._data)
        return self

    def compute(self, **kwargs):
        """Manually trigger loading of this variable's data from disk or a
        remote source into memory and return a new variable. The original is
        left unaltered.

        Normally, it should not be necessary to call this method in user code,
        because all xarray functions should either work on deferred data or
        load data automatically.

        Parameters
        ----------
        **kwargs : dict
            Additional keyword arguments passed on to ``dask.array.compute``.

        See Also
        --------
        dask.array.compute
        """
        new = self.copy(deep=False)
        return new.load(**kwargs)

    def _dask_finalize(self, results, array_func, *args, **kwargs):
        data = array_func(results, *args, **kwargs)
        return Variable(self._dims, data, attrs=self._attrs, encoding=self._encoding)

    @property
    def values(self):
        """The variable's data as a numpy.ndarray"""
        return _as_array_or_item(self._data)

    @values.setter
    def values(self, values):
        self.data = values

    def to_base_variable(self) -> Variable:
        """Return this variable as a base xarray.Variable"""
        return Variable(
            self._dims, self._data, self._attrs, encoding=self._encoding, fastpath=True
        )

    to_variable = utils.alias(to_base_variable, "to_variable")

    def to_index_variable(self) -> IndexVariable:
        """Return this variable as an xarray.IndexVariable"""
        return IndexVariable(
            self._dims, self._data, self._attrs, encoding=self._encoding, fastpath=True
        )

    to_coord = utils.alias(to_index_variable, "to_coord")

    def _to_index(self) -> pd.Index:
        return self.to_index_variable()._to_index()

    def to_index(self) -> pd.Index:
        """Convert this variable to a pandas.Index"""
        return self.to_index_variable().to_index()

    def to_dict(
        self, data: bool | str = "list", encoding: bool = False
    ) -> dict[str, Any]:
        """Dictionary representation of variable."""
        item: dict[str, Any] = {
            "dims": self.dims,
            "attrs": decode_numpy_dict_values(self.attrs),
        }
        if data is not False:
            if data in [True, "list"]:
                item["data"] = ensure_us_time_resolution(self.to_numpy()).tolist()
            elif data == "array":
                item["data"] = ensure_us_time_resolution(self.data)
            else:
                msg = 'data argument must be bool, "list", or "array"'
                raise ValueError(msg)

        else:
            item.update({"dtype": str(self.dtype), "shape": self.shape})

        if encoding:
            item["encoding"] = dict(self.encoding)

        return item

    def _item_key_to_tuple(self, key):
        if utils.is_dict_like(key):
            return tuple(key.get(dim, slice(None)) for dim in self.dims)
        else:
            return key

    def _broadcast_indexes(self, key):
        """Prepare an indexing key for an indexing operation.

        Parameters
        ----------
        key : int, slice, array-like, dict or tuple of integer, slice and array-like
            Any valid input for indexing.

        Returns
        -------
        dims : tuple
            Dimension of the resultant variable.
        indexers : IndexingTuple subclass
            Tuple of integer, array-like, or slices to use when indexing
            self._data. The type of this argument indicates the type of
            indexing to perform, either basic, outer or vectorized.
        new_order : Optional[Sequence[int]]
            Optional reordering to do on the result of indexing. If not None,
            the first len(new_order) indexing should be moved to these
            positions.
        """
        key = self._item_key_to_tuple(key)  # key is a tuple
        # key is a tuple of full size
        key = indexing.expanded_indexer(key, self.ndim)
        # Convert a scalar Variable to a 0d-array
        key = tuple(
            k.data if isinstance(k, Variable) and k.ndim == 0 else k for k in key
        )
        # Convert a 0d numpy arrays to an integer
        # dask 0d arrays are passed through
        key = tuple(
            k.item() if isinstance(k, np.ndarray) and k.ndim == 0 else k for k in key
        )

        if all(isinstance(k, BASIC_INDEXING_TYPES) for k in key):
            return self._broadcast_indexes_basic(key)

        self._validate_indexers(key)
        # Detect it can be mapped as an outer indexer
        # If all key is unlabeled, or
        # key can be mapped as an OuterIndexer.
        if all(not isinstance(k, Variable) for k in key):
            return self._broadcast_indexes_outer(key)

        # If all key is 1-dimensional and there are no duplicate labels,
        # key can be mapped as an OuterIndexer.
        dims = []
        for k, d in zip(key, self.dims):
            if isinstance(k, Variable):
                if len(k.dims) > 1:
                    return self._broadcast_indexes_vectorized(key)
                dims.append(k.dims[0])
            elif not isinstance(k, integer_types):
                dims.append(d)
        if len(set(dims)) == len(dims):
            return self._broadcast_indexes_outer(key)

        return self._broadcast_indexes_vectorized(key)

    def _broadcast_indexes_basic(self, key):
        dims = tuple(
            dim for k, dim in zip(key, self.dims) if not isinstance(k, integer_types)
        )
        return dims, BasicIndexer(key), None

    def _validate_indexers(self, key):
        """Make sanity checks"""
        for dim, k in zip(self.dims, key):
            if not isinstance(k, BASIC_INDEXING_TYPES):
                if not isinstance(k, Variable):
                    if not is_duck_array(k):
                        k = np.asarray(k)
                    if k.ndim > 1:
                        raise IndexError(
                            "Unlabeled multi-dimensional array cannot be "
                            f"used for indexing: {k}"
                        )
                if k.dtype.kind == "b":
                    if self.shape[self.get_axis_num(dim)] != len(k):
                        raise IndexError(
                            f"Boolean array size {len(k):d} is used to index array "
                            f"with shape {str(self.shape):s}."
                        )
                    if k.ndim > 1:
                        raise IndexError(
                            f"{k.ndim}-dimensional boolean indexing is "
                            "not supported. "
                        )
                    if is_duck_dask_array(k.data):
                        raise KeyError(
                            "Indexing with a boolean dask array is not allowed. "
                            "This will result in a dask array of unknown shape. "
                            "Such arrays are unsupported by Xarray."
                            "Please compute the indexer first using .compute()"
                        )
                    if getattr(k, "dims", (dim,)) != (dim,):
                        raise IndexError(
                            "Boolean indexer should be unlabeled or on the "
                            "same dimension to the indexed array. Indexer is "
                            f"on {str(k.dims):s} but the target dimension is {dim:s}."
                        )

    def _broadcast_indexes_outer(self, key):
        # drop dim if k is integer or if k is a 0d dask array
        dims = tuple(
            k.dims[0] if isinstance(k, Variable) else dim
            for k, dim in zip(key, self.dims)
            if (not isinstance(k, integer_types) and not is_0d_dask_array(k))
        )

        new_key = []
        for k in key:
            if isinstance(k, Variable):
                k = k.data
            if not isinstance(k, BASIC_INDEXING_TYPES):
                if not is_duck_array(k):
                    k = np.asarray(k)
                if k.size == 0:
                    # Slice by empty list; numpy could not infer the dtype
                    k = k.astype(int)
                elif k.dtype.kind == "b":
                    (k,) = np.nonzero(k)
            new_key.append(k)

        return dims, OuterIndexer(tuple(new_key)), None

    def _broadcast_indexes_vectorized(self, key):
        variables = []
        out_dims_set = OrderedSet()
        for dim, value in zip(self.dims, key):
            if isinstance(value, slice):
                out_dims_set.add(dim)
            else:
                variable = (
                    value
                    if isinstance(value, Variable)
                    else as_variable(value, name=dim)
                )
                if variable.dtype.kind == "b":  # boolean indexing case
                    (variable,) = variable._nonzero()

                variables.append(variable)
                out_dims_set.update(variable.dims)

        variable_dims = set()
        for variable in variables:
            variable_dims.update(variable.dims)

        slices = []
        for i, (dim, value) in enumerate(zip(self.dims, key)):
            if isinstance(value, slice):
                if dim in variable_dims:
                    # We only convert slice objects to variables if they share
                    # a dimension with at least one other variable. Otherwise,
                    # we can equivalently leave them as slices aknd transpose
                    # the result. This is significantly faster/more efficient
                    # for most array backends.
                    values = np.arange(*value.indices(self.sizes[dim]))
                    variables.insert(i - len(slices), Variable((dim,), values))
                else:
                    slices.append((i, value))

        try:
            variables = _broadcast_compat_variables(*variables)
        except ValueError:
            raise IndexError(f"Dimensions of indexers mismatch: {key}")

        out_key = [variable.data for variable in variables]
        out_dims = tuple(out_dims_set)
        slice_positions = set()
        for i, value in slices:
            out_key.insert(i, value)
            new_position = out_dims.index(self.dims[i])
            slice_positions.add(new_position)

        if slice_positions:
            new_order = [i for i in range(len(out_dims)) if i not in slice_positions]
        else:
            new_order = None

        return out_dims, VectorizedIndexer(tuple(out_key)), new_order

    def __getitem__(self, key) -> Self:
        """Return a new Variable object whose contents are consistent with
        getting the provided key from the underlying data.

        NB. __getitem__ and __setitem__ implement xarray-style indexing,
        where if keys are unlabeled arrays, we index the array orthogonally
        with them. If keys are labeled array (such as Variables), they are
        broadcasted with our usual scheme and then the array is indexed with
        the broadcasted key, like numpy's fancy indexing.

        If you really want to do indexing like `x[x > 0]`, manipulate the numpy
        array `x.values` directly.
        """
        dims, indexer, new_order = self._broadcast_indexes(key)
        data = as_indexable(self._data)[indexer]
        if new_order:
            data = np.moveaxis(data, range(len(new_order)), new_order)
        return self._finalize_indexing_result(dims, data)

    def _finalize_indexing_result(self, dims, data) -> Self:
        """Used by IndexVariable to return IndexVariable objects when possible."""
        return self._replace(dims=dims, data=data)

    def _getitem_with_mask(self, key, fill_value=dtypes.NA):
        """Index this Variable with -1 remapped to fill_value."""
        # TODO(shoyer): expose this method in public API somewhere (isel?) and
        # use it for reindex.
        # TODO(shoyer): add a sanity check that all other integers are
        # non-negative
        # TODO(shoyer): add an optimization, remapping -1 to an adjacent value
        # that is actually indexed rather than mapping it to the last value
        # along each axis.

        if fill_value is dtypes.NA:
            fill_value = dtypes.get_fill_value(self.dtype)

        dims, indexer, new_order = self._broadcast_indexes(key)

        if self.size:
            if is_duck_dask_array(self._data):
                # dask's indexing is faster this way; also vindex does not
                # support negative indices yet:
                # https://github.com/dask/dask/pull/2967
                actual_indexer = indexing.posify_mask_indexer(indexer)
            else:
                actual_indexer = indexer

            data = as_indexable(self._data)[actual_indexer]
            mask = indexing.create_mask(indexer, self.shape, data)
            # we need to invert the mask in order to pass data first. This helps
            # pint to choose the correct unit
            # TODO: revert after https://github.com/hgrecco/pint/issues/1019 is fixed
            data = duck_array_ops.where(np.logical_not(mask), data, fill_value)
        else:
            # array cannot be indexed along dimensions of size 0, so just
            # build the mask directly instead.
            mask = indexing.create_mask(indexer, self.shape)
            data = np.broadcast_to(fill_value, getattr(mask, "shape", ()))

        if new_order:
            data = duck_array_ops.moveaxis(data, range(len(new_order)), new_order)
        return self._finalize_indexing_result(dims, data)

    def __setitem__(self, key, value):
        """__setitem__ is overloaded to access the underlying numpy values with
        orthogonal indexing.

        See __getitem__ for more details.
        """
        dims, index_tuple, new_order = self._broadcast_indexes(key)

        if not isinstance(value, Variable):
            value = as_compatible_data(value)
            if value.ndim > len(dims):
                raise ValueError(
                    f"shape mismatch: value array of shape {value.shape} could not be "
                    f"broadcast to indexing result with {len(dims)} dimensions"
                )
            if value.ndim == 0:
                value = Variable((), value)
            else:
                value = Variable(dims[-value.ndim :], value)
        # broadcast to become assignable
        value = value.set_dims(dims).data

        if new_order:
            value = duck_array_ops.asarray(value)
            value = value[(len(dims) - value.ndim) * (np.newaxis,) + (Ellipsis,)]
            value = np.moveaxis(value, new_order, range(len(new_order)))

        indexable = as_indexable(self._data)
        indexable[index_tuple] = value

    @property
    def encoding(self) -> dict[Any, Any]:
        """Dictionary of encodings on this variable."""
        if self._encoding is None:
            self._encoding = {}
        return self._encoding

    @encoding.setter
    def encoding(self, value):
        try:
            self._encoding = dict(value)
        except ValueError:
            raise ValueError("encoding must be castable to a dictionary")

    def reset_encoding(self) -> Self:
        """Return a new Variable without encoding."""
        return self._replace(encoding={})

    def _copy(
        self,
        deep: bool = True,
        data: T_DuckArray | ArrayLike | None = None,
        memo: dict[int, Any] | None = None,
    ) -> Self:
        if data is None:
            data_old = self._data

            if isinstance(data_old, indexing.MemoryCachedArray):
                # don't share caching between copies
                ndata = indexing.MemoryCachedArray(data_old.array)
            else:
                ndata = data_old

            if deep:
                ndata = copy.deepcopy(ndata, memo)

        else:
            ndata = as_compatible_data(data)
            if self.shape != ndata.shape:  # type: ignore[attr-defined]
                raise ValueError(
                    f"Data shape {ndata.shape} must match shape of object {self.shape}"  # type: ignore[attr-defined]
                )

        attrs = copy.deepcopy(self._attrs, memo) if deep else copy.copy(self._attrs)
        encoding = (
            copy.deepcopy(self._encoding, memo) if deep else copy.copy(self._encoding)
        )

        # note: dims is already an immutable tuple
        return self._replace(data=ndata, attrs=attrs, encoding=encoding)

    def _replace(
        self,
        dims=_default,
        data=_default,
        attrs=_default,
        encoding=_default,
    ) -> Self:
        if dims is _default:
            dims = copy.copy(self._dims)
        if data is _default:
            data = copy.copy(self.data)
        if attrs is _default:
            attrs = copy.copy(self._attrs)

        if encoding is _default:
            encoding = copy.copy(self._encoding)
        return type(self)(dims, data, attrs, encoding, fastpath=True)

    def chunk(
        self,
        chunks: (
            int
            | Literal["auto"]
            | tuple[int, ...]
            | tuple[tuple[int, ...], ...]
            | Mapping[Any, None | int | tuple[int, ...]]
        ) = {},
        name: str | None = None,
        lock: bool | None = None,
        inline_array: bool | None = None,
        chunked_array_type: str | ChunkManagerEntrypoint | None = None,
        from_array_kwargs=None,
        **chunks_kwargs: Any,
    ) -> Self:
        """Coerce this array's data into a dask array with the given chunks.

        If this variable is a non-dask array, it will be converted to dask
        array. If it's a dask array, it will be rechunked to the given chunk
        sizes.

        If neither chunks is not provided for one or more dimensions, chunk
        sizes along that dimension will not be updated; non-dask arrays will be
        converted into dask arrays with a single block.

        Parameters
        ----------
        chunks : int, tuple or dict, optional
            Chunk sizes along each dimension, e.g., ``5``, ``(5, 5)`` or
            ``{'x': 5, 'y': 5}``.
        name : str, optional
            Used to generate the name for this array in the internal dask
            graph. Does not need not be unique.
        lock : bool, default: False
            Passed on to :py:func:`dask.array.from_array`, if the array is not
            already as dask array.
        inline_array : bool, default: False
            Passed on to :py:func:`dask.array.from_array`, if the array is not
            already as dask array.
        chunked_array_type: str, optional
            Which chunked array type to coerce this datasets' arrays to.
            Defaults to 'dask' if installed, else whatever is registered via the `ChunkManagerEntrypoint` system.
            Experimental API that should not be relied upon.
        from_array_kwargs: dict, optional
            Additional keyword arguments passed on to the `ChunkManagerEntrypoint.from_array` method used to create
            chunked arrays, via whichever chunk manager is specified through the `chunked_array_type` kwarg.
            For example, with dask as the default chunked array type, this method would pass additional kwargs
            to :py:func:`dask.array.from_array`. Experimental API that should not be relied upon.
        **chunks_kwargs : {dim: chunks, ...}, optional
            The keyword arguments form of ``chunks``.
            One of chunks or chunks_kwargs must be provided.

        Returns
        -------
        chunked : xarray.Variable

        See Also
        --------
        Variable.chunks
        Variable.chunksizes
        xarray.unify_chunks
        dask.array.from_array
        """

        if chunks is None:
            warnings.warn(
                "None value for 'chunks' is deprecated. "
                "It will raise an error in the future. Use instead '{}'",
                category=FutureWarning,
            )
            chunks = {}

        if isinstance(chunks, (float, str, int, tuple, list)):
            # TODO we shouldn't assume here that other chunkmanagers can handle these types
            # TODO should we call normalize_chunks here?
            pass  # dask.array.from_array can handle these directly
        else:
            chunks = either_dict_or_kwargs(chunks, chunks_kwargs, "chunk")

        if utils.is_dict_like(chunks):
            chunks = {self.get_axis_num(dim): chunk for dim, chunk in chunks.items()}

        chunkmanager = guess_chunkmanager(chunked_array_type)

        if from_array_kwargs is None:
            from_array_kwargs = {}

        # TODO deprecate passing these dask-specific arguments explicitly. In future just pass everything via from_array_kwargs
        _from_array_kwargs = utils.consolidate_dask_from_array_kwargs(
            from_array_kwargs,
            name=name,
            lock=lock,
            inline_array=inline_array,
        )

        data_old = self._data
        if chunkmanager.is_chunked_array(data_old):
            data_chunked = chunkmanager.rechunk(data_old, chunks)  # type: ignore[arg-type]
        else:
            if isinstance(data_old, indexing.ExplicitlyIndexed):
                # Unambiguously handle array storage backends (like NetCDF4 and h5py)
                # that can't handle general array indexing. For example, in netCDF4 you
                # can do "outer" indexing along two dimensions independent, which works
                # differently from how NumPy handles it.
                # da.from_array works by using lazy indexing with a tuple of slices.
                # Using OuterIndexer is a pragmatic choice: dask does not yet handle
                # different indexing types in an explicit way:
                # https://github.com/dask/dask/issues/2883
                ndata = indexing.ImplicitToExplicitIndexingAdapter(
                    data_old, indexing.OuterIndexer
                )
            else:
                ndata = data_old

            if utils.is_dict_like(chunks):
                chunks = tuple(chunks.get(n, s) for n, s in enumerate(ndata.shape))

            data_chunked = chunkmanager.from_array(
                ndata,
                chunks,  # type: ignore[arg-type]
                **_from_array_kwargs,
            )

        return self._replace(data=data_chunked)

    def to_numpy(self) -> np.ndarray:
        """Coerces wrapped data to numpy and returns a numpy.ndarray"""
        # TODO an entrypoint so array libraries can choose coercion method?
        data = self.data

        # TODO first attempt to call .to_numpy() once some libraries implement it
        if hasattr(data, "chunks"):
            chunkmanager = get_chunked_array_type(data)
            data, *_ = chunkmanager.compute(data)
        if isinstance(data, array_type("cupy")):
            data = data.get()
        # pint has to be imported dynamically as pint imports xarray
        if isinstance(data, array_type("pint")):
            data = data.magnitude
        if isinstance(data, array_type("sparse")):
            data = data.todense()

        return np.asarray(data)

    def as_numpy(self) -> Self:
        """Coerces wrapped data into a numpy array, returning a Variable."""
        return self._replace(data=self.to_numpy())

    def isel(
        self,
        indexers: Mapping[Any, Any] | None = None,
        missing_dims: ErrorOptionsWithWarn = "raise",
        **indexers_kwargs: Any,
    ) -> Self:
        """Return a new array indexed along the specified dimension(s).

        Parameters
        ----------
        **indexers : {dim: indexer, ...}
            Keyword arguments with names matching dimensions and values given
            by integers, slice objects or arrays.
        missing_dims : {"raise", "warn", "ignore"}, default: "raise"
            What to do if dimensions that should be selected from are not present in the
            DataArray:
            - "raise": raise an exception
            - "warn": raise a warning, and ignore the missing dimensions
            - "ignore": ignore the missing dimensions

        Returns
        -------
        obj : Array object
            A new Array with the selected data and dimensions. In general,
            the new variable's data will be a view of this variable's data,
            unless numpy fancy indexing was triggered by using an array
            indexer, in which case the data will be a copy.
        """
        indexers = either_dict_or_kwargs(indexers, indexers_kwargs, "isel")

        indexers = drop_dims_from_indexers(indexers, self.dims, missing_dims)

        key = tuple(indexers.get(dim, slice(None)) for dim in self.dims)
        return self[key]

    def squeeze(self, dim=None):
        """Return a new object with squeezed data.

        Parameters
        ----------
        dim : None or str or tuple of str, optional
            Selects a subset of the length one dimensions. If a dimension is
            selected with length greater than one, an error is raised. If
            None, all length one dimensions are squeezed.

        Returns
        -------
        squeezed : same type as caller
            This object, but with with all or a subset of the dimensions of
            length 1 removed.

        See Also
        --------
        numpy.squeeze
        """
        dims = common.get_squeeze_dims(self, dim)
        return self.isel({d: 0 for d in dims})

    def _shift_one_dim(self, dim, count, fill_value=dtypes.NA):
        axis = self.get_axis_num(dim)

        if count > 0:
            keep = slice(None, -count)
        elif count < 0:
            keep = slice(-count, None)
        else:
            keep = slice(None)

        trimmed_data = self[(slice(None),) * axis + (keep,)].data

        if fill_value is dtypes.NA:
            dtype, fill_value = dtypes.maybe_promote(self.dtype)
        else:
            dtype = self.dtype

        width = min(abs(count), self.shape[axis])
        dim_pad = (width, 0) if count >= 0 else (0, width)
        pads = [(0, 0) if d != dim else dim_pad for d in self.dims]

        data = np.pad(
            duck_array_ops.astype(trimmed_data, dtype),
            pads,
            mode="constant",
            constant_values=fill_value,
        )

        if is_duck_dask_array(data):
            # chunked data should come out with the same chunks; this makes
            # it feasible to combine shifted and unshifted data
            # TODO: remove this once dask.array automatically aligns chunks
            data = data.rechunk(self.data.chunks)

        return self._replace(data=data)

    def shift(self, shifts=None, fill_value=dtypes.NA, **shifts_kwargs):
        """
        Return a new Variable with shifted data.

        Parameters
        ----------
        shifts : mapping of the form {dim: offset}
            Integer offset to shift along each of the given dimensions.
            Positive offsets shift to the right; negative offsets shift to the
            left.
        fill_value : scalar, optional
            Value to use for newly missing values
        **shifts_kwargs
            The keyword arguments form of ``shifts``.
            One of shifts or shifts_kwargs must be provided.

        Returns
        -------
        shifted : Variable
            Variable with the same dimensions and attributes but shifted data.
        """
        shifts = either_dict_or_kwargs(shifts, shifts_kwargs, "shift")
        result = self
        for dim, count in shifts.items():
            result = result._shift_one_dim(dim, count, fill_value=fill_value)
        return result

    def _pad_options_dim_to_index(
        self,
        pad_option: Mapping[Any, int | tuple[int, int]],
        fill_with_shape=False,
    ):
        if fill_with_shape:
            return [
                (n, n) if d not in pad_option else pad_option[d]
                for d, n in zip(self.dims, self.data.shape)
            ]
        return [(0, 0) if d not in pad_option else pad_option[d] for d in self.dims]

    def pad(
        self,
        pad_width: Mapping[Any, int | tuple[int, int]] | None = None,
        mode: PadModeOptions = "constant",
        stat_length: int
        | tuple[int, int]
        | Mapping[Any, tuple[int, int]]
        | None = None,
        constant_values: float
        | tuple[float, float]
        | Mapping[Any, tuple[float, float]]
        | None = None,
        end_values: int | tuple[int, int] | Mapping[Any, tuple[int, int]] | None = None,
        reflect_type: PadReflectOptions = None,
        keep_attrs: bool | None = None,
        **pad_width_kwargs: Any,
    ):
        """
        Return a new Variable with padded data.

        Parameters
        ----------
        pad_width : mapping of hashable to tuple of int
            Mapping with the form of {dim: (pad_before, pad_after)}
            describing the number of values padded along each dimension.
            {dim: pad} is a shortcut for pad_before = pad_after = pad
        mode : str, default: "constant"
            See numpy / Dask docs
        stat_length : int, tuple or mapping of hashable to tuple
            Used in 'maximum', 'mean', 'median', and 'minimum'.  Number of
            values at edge of each axis used to calculate the statistic value.
        constant_values : scalar, tuple or mapping of hashable to tuple
            Used in 'constant'.  The values to set the padded values for each
            axis.
        end_values : scalar, tuple or mapping of hashable to tuple
            Used in 'linear_ramp'.  The values used for the ending value of the
            linear_ramp and that will form the edge of the padded array.
        reflect_type : {"even", "odd"}, optional
            Used in "reflect", and "symmetric".  The "even" style is the
            default with an unaltered reflection around the edge value.  For
            the "odd" style, the extended part of the array is created by
            subtracting the reflected values from two times the edge value.
        keep_attrs : bool, optional
            If True, the variable's attributes (`attrs`) will be copied from
            the original object to the new one.  If False (default), the new
            object will be returned without attributes.
        **pad_width_kwargs
            One of pad_width or pad_width_kwargs must be provided.

        Returns
        -------
        padded : Variable
            Variable with the same dimensions and attributes but padded data.
        """
        pad_width = either_dict_or_kwargs(pad_width, pad_width_kwargs, "pad")

        # change default behaviour of pad with mode constant
        if mode == "constant" and (
            constant_values is None or constant_values is dtypes.NA
        ):
            dtype, constant_values = dtypes.maybe_promote(self.dtype)
        else:
            dtype = self.dtype

        # create pad_options_kwargs, numpy requires only relevant kwargs to be nonempty
        if isinstance(stat_length, dict):
            stat_length = self._pad_options_dim_to_index(
                stat_length, fill_with_shape=True
            )
        if isinstance(constant_values, dict):
            constant_values = self._pad_options_dim_to_index(constant_values)
        if isinstance(end_values, dict):
            end_values = self._pad_options_dim_to_index(end_values)

        # workaround for bug in Dask's default value of stat_length https://github.com/dask/dask/issues/5303
        if stat_length is None and mode in ["maximum", "mean", "median", "minimum"]:
            stat_length = [(n, n) for n in self.data.shape]  # type: ignore[assignment]

        # change integer values to a tuple of two of those values and change pad_width to index
        for k, v in pad_width.items():
            if isinstance(v, numbers.Number):
                pad_width[k] = (v, v)
        pad_width_by_index = self._pad_options_dim_to_index(pad_width)

        # create pad_options_kwargs, numpy/dask requires only relevant kwargs to be nonempty
        pad_option_kwargs: dict[str, Any] = {}
        if stat_length is not None:
            pad_option_kwargs["stat_length"] = stat_length
        if constant_values is not None:
            pad_option_kwargs["constant_values"] = constant_values
        if end_values is not None:
            pad_option_kwargs["end_values"] = end_values
        if reflect_type is not None:
            pad_option_kwargs["reflect_type"] = reflect_type

        array = np.pad(
            duck_array_ops.astype(self.data, dtype, copy=False),
            pad_width_by_index,
            mode=mode,
            **pad_option_kwargs,
        )

        if keep_attrs is None:
            keep_attrs = _get_keep_attrs(default=True)
        attrs = self._attrs if keep_attrs else None

        return type(self)(self.dims, array, attrs=attrs)

    def _roll_one_dim(self, dim, count):
        axis = self.get_axis_num(dim)

        count %= self.shape[axis]
        if count != 0:
            indices = [slice(-count, None), slice(None, -count)]
        else:
            indices = [slice(None)]

        arrays = [self[(slice(None),) * axis + (idx,)].data for idx in indices]

        data = duck_array_ops.concatenate(arrays, axis)

        if is_duck_dask_array(data):
            # chunked data should come out with the same chunks; this makes
            # it feasible to combine shifted and unshifted data
            # TODO: remove this once dask.array automatically aligns chunks
            data = data.rechunk(self.data.chunks)

        return self._replace(data=data)

    def roll(self, shifts=None, **shifts_kwargs):
        """
        Return a new Variable with rolld data.

        Parameters
        ----------
        shifts : mapping of hashable to int
            Integer offset to roll along each of the given dimensions.
            Positive offsets roll to the right; negative offsets roll to the
            left.
        **shifts_kwargs
            The keyword arguments form of ``shifts``.
            One of shifts or shifts_kwargs must be provided.

        Returns
        -------
        shifted : Variable
            Variable with the same dimensions and attributes but rolled data.
        """
        shifts = either_dict_or_kwargs(shifts, shifts_kwargs, "roll")

        result = self
        for dim, count in shifts.items():
            result = result._roll_one_dim(dim, count)
        return result

    def transpose(
        self,
        *dims: Hashable | ellipsis,
        missing_dims: ErrorOptionsWithWarn = "raise",
    ) -> Self:
        """Return a new Variable object with transposed dimensions.

        Parameters
        ----------
        *dims : Hashable, optional
            By default, reverse the dimensions. Otherwise, reorder the
            dimensions to this order.
        missing_dims : {"raise", "warn", "ignore"}, default: "raise"
            What to do if dimensions that should be selected from are not present in the
            Variable:
            - "raise": raise an exception
            - "warn": raise a warning, and ignore the missing dimensions
            - "ignore": ignore the missing dimensions

        Returns
        -------
        transposed : Variable
            The returned object has transposed data and dimensions with the
            same attributes as the original.

        Notes
        -----
        This operation returns a view of this variable's data. It is
        lazy for dask-backed Variables but not for numpy-backed Variables.

        See Also
        --------
        numpy.transpose
        """
        if len(dims) == 0:
            dims = self.dims[::-1]
        else:
            dims = tuple(infix_dims(dims, self.dims, missing_dims))

        if len(dims) < 2 or dims == self.dims:
            # no need to transpose if only one dimension
            # or dims are in same order
            return self.copy(deep=False)

        axes = self.get_axis_num(dims)
        data = as_indexable(self._data).transpose(axes)
        return self._replace(dims=dims, data=data)

    @property
    def T(self) -> Self:
        return self.transpose()

    def set_dims(self, dims, shape=None):
        """Return a new variable with given set of dimensions.
        This method might be used to attach new dimension(s) to variable.

        When possible, this operation does not copy this variable's data.

        Parameters
        ----------
        dims : str or sequence of str or dict
            Dimensions to include on the new variable. If a dict, values are
            used to provide the sizes of new dimensions; otherwise, new
            dimensions are inserted with length 1.

        Returns
        -------
        Variable
        """
        if isinstance(dims, str):
            dims = [dims]

        if shape is None and utils.is_dict_like(dims):
            shape = dims.values()

        missing_dims = set(self.dims) - set(dims)
        if missing_dims:
            raise ValueError(
                f"new dimensions {dims!r} must be a superset of "
                f"existing dimensions {self.dims!r}"
            )

        self_dims = set(self.dims)
        expanded_dims = tuple(d for d in dims if d not in self_dims) + self.dims

        if self.dims == expanded_dims:
            # don't use broadcast_to unless necessary so the result remains
            # writeable if possible
            expanded_data = self.data
        elif shape is not None:
            dims_map = dict(zip(dims, shape))
            tmp_shape = tuple(dims_map[d] for d in expanded_dims)
            expanded_data = duck_array_ops.broadcast_to(self.data, tmp_shape)
        else:
            expanded_data = self.data[(None,) * (len(expanded_dims) - self.ndim)]

        expanded_var = Variable(
            expanded_dims, expanded_data, self._attrs, self._encoding, fastpath=True
        )
        return expanded_var.transpose(*dims)

    def _stack_once(self, dims: list[Hashable], new_dim: Hashable):
        if not set(dims) <= set(self.dims):
            raise ValueError(f"invalid existing dimensions: {dims}")

        if new_dim in self.dims:
            raise ValueError(
                "cannot create a new dimension with the same "
                "name as an existing dimension"
            )

        if len(dims) == 0:
            # don't stack
            return self.copy(deep=False)

        other_dims = [d for d in self.dims if d not in dims]
        dim_order = other_dims + list(dims)
        reordered = self.transpose(*dim_order)

        new_shape = reordered.shape[: len(other_dims)] + (-1,)
        new_data = duck_array_ops.reshape(reordered.data, new_shape)
        new_dims = reordered.dims[: len(other_dims)] + (new_dim,)

        return Variable(new_dims, new_data, self._attrs, self._encoding, fastpath=True)

    def stack(self, dimensions=None, **dimensions_kwargs):
        """
        Stack any number of existing dimensions into a single new dimension.

        New dimensions will be added at the end, and the order of the data
        along each new dimension will be in contiguous (C) order.

        Parameters
        ----------
        dimensions : mapping of hashable to tuple of hashable
            Mapping of form new_name=(dim1, dim2, ...) describing the
            names of new dimensions, and the existing dimensions that
            they replace.
        **dimensions_kwargs
            The keyword arguments form of ``dimensions``.
            One of dimensions or dimensions_kwargs must be provided.

        Returns
        -------
        stacked : Variable
            Variable with the same attributes but stacked data.

        See Also
        --------
        Variable.unstack
        """
        dimensions = either_dict_or_kwargs(dimensions, dimensions_kwargs, "stack")
        result = self
        for new_dim, dims in dimensions.items():
            result = result._stack_once(dims, new_dim)
        return result

    def _unstack_once_full(self, dims: Mapping[Any, int], old_dim: Hashable) -> Self:
        """
        Unstacks the variable without needing an index.

        Unlike `_unstack_once`, this function requires the existing dimension to
        contain the full product of the new dimensions.
        """
        new_dim_names = tuple(dims.keys())
        new_dim_sizes = tuple(dims.values())

        if old_dim not in self.dims:
            raise ValueError(f"invalid existing dimension: {old_dim}")

        if set(new_dim_names).intersection(self.dims):
            raise ValueError(
                "cannot create a new dimension with the same "
                "name as an existing dimension"
            )

        if math.prod(new_dim_sizes) != self.sizes[old_dim]:
            raise ValueError(
                "the product of the new dimension sizes must "
                "equal the size of the old dimension"
            )

        other_dims = [d for d in self.dims if d != old_dim]
        dim_order = other_dims + [old_dim]
        reordered = self.transpose(*dim_order)

        new_shape = reordered.shape[: len(other_dims)] + new_dim_sizes
        new_data = reordered.data.reshape(new_shape)
        new_dims = reordered.dims[: len(other_dims)] + new_dim_names

        return type(self)(
            new_dims, new_data, self._attrs, self._encoding, fastpath=True
        )

    def _unstack_once(
        self,
        index: pd.MultiIndex,
        dim: Hashable,
        fill_value=dtypes.NA,
        sparse: bool = False,
    ) -> Self:
        """
        Unstacks this variable given an index to unstack and the name of the
        dimension to which the index refers.
        """

        reordered = self.transpose(..., dim)

        new_dim_sizes = [lev.size for lev in index.levels]
        new_dim_names = index.names
        indexer = index.codes

        # Potentially we could replace `len(other_dims)` with just `-1`
        other_dims = [d for d in self.dims if d != dim]
        new_shape = tuple(list(reordered.shape[: len(other_dims)]) + new_dim_sizes)
        new_dims = reordered.dims[: len(other_dims)] + new_dim_names

        create_template: Callable
        if fill_value is dtypes.NA:
            is_missing_values = math.prod(new_shape) > math.prod(self.shape)
            if is_missing_values:
                dtype, fill_value = dtypes.maybe_promote(self.dtype)

                create_template = partial(np.full_like, fill_value=fill_value)
            else:
                dtype = self.dtype
                fill_value = dtypes.get_fill_value(dtype)
                create_template = np.empty_like
        else:
            dtype = self.dtype
            create_template = partial(np.full_like, fill_value=fill_value)

        if sparse:
            # unstacking a dense multitindexed array to a sparse array
            from sparse import COO

            codes = zip(*index.codes)
            if reordered.ndim == 1:
                indexes = codes
            else:
                sizes = itertools.product(*[range(s) for s in reordered.shape[:-1]])
                tuple_indexes = itertools.product(sizes, codes)
                indexes = map(lambda x: list(itertools.chain(*x)), tuple_indexes)  # type: ignore

            data = COO(
                coords=np.array(list(indexes)).T,
                data=self.data.astype(dtype).ravel(),
                fill_value=fill_value,
                shape=new_shape,
                sorted=index.is_monotonic_increasing,
            )

        else:
            data = create_template(self.data, shape=new_shape, dtype=dtype)

            # Indexer is a list of lists of locations. Each list is the locations
            # on the new dimension. This is robust to the data being sparse; in that
            # case the destinations will be NaN / zero.
            data[(..., *indexer)] = reordered

        return self._replace(dims=new_dims, data=data)

    def unstack(self, dimensions=None, **dimensions_kwargs):
        """
        Unstack an existing dimension into multiple new dimensions.

        New dimensions will be added at the end, and the order of the data
        along each new dimension will be in contiguous (C) order.

        Note that unlike ``DataArray.unstack`` and ``Dataset.unstack``, this
        method requires the existing dimension to contain the full product of
        the new dimensions.

        Parameters
        ----------
        dimensions : mapping of hashable to mapping of hashable to int
            Mapping of the form old_dim={dim1: size1, ...} describing the
            names of existing dimensions, and the new dimensions and sizes
            that they map to.
        **dimensions_kwargs
            The keyword arguments form of ``dimensions``.
            One of dimensions or dimensions_kwargs must be provided.

        Returns
        -------
        unstacked : Variable
            Variable with the same attributes but unstacked data.

        See Also
        --------
        Variable.stack
        DataArray.unstack
        Dataset.unstack
        """
        dimensions = either_dict_or_kwargs(dimensions, dimensions_kwargs, "unstack")
        result = self
        for old_dim, dims in dimensions.items():
            result = result._unstack_once_full(dims, old_dim)
        return result

    def fillna(self, value):
        return ops.fillna(self, value)

    def where(self, cond, other=dtypes.NA):
        return ops.where_method(self, cond, other)

    def clip(self, min=None, max=None):
        """
        Return an array whose values are limited to ``[min, max]``.
        At least one of max or min must be given.

        Refer to `numpy.clip` for full documentation.

        See Also
        --------
        numpy.clip : equivalent function
        """
        from xarray.core.computation import apply_ufunc

        return apply_ufunc(np.clip, self, min, max, dask="allowed")

    def reduce(
        self,
        func: Callable[..., Any],
        dim: Dims = None,
        axis: int | Sequence[int] | None = None,
        keep_attrs: bool | None = None,
        keepdims: bool = False,
        **kwargs,
    ) -> Variable:
        """Reduce this array by applying `func` along some dimension(s).

        Parameters
        ----------
        func : callable
            Function which can be called in the form
            `func(x, axis=axis, **kwargs)` to return the result of reducing an
            np.ndarray over an integer valued axis.
        dim : "...", str, Iterable of Hashable or None, optional
            Dimension(s) over which to apply `func`. By default `func` is
            applied over all dimensions.
        axis : int or Sequence of int, optional
            Axis(es) over which to apply `func`. Only one of the 'dim'
            and 'axis' arguments can be supplied. If neither are supplied, then
            the reduction is calculated over the flattened array (by calling
            `func(x)` without an axis argument).
        keep_attrs : bool, optional
            If True, the variable's attributes (`attrs`) will be copied from
            the original object to the new one.  If False (default), the new
            object will be returned without attributes.
        keepdims : bool, default: False
            If True, the dimensions which are reduced are left in the result
            as dimensions of size one
        **kwargs : dict
            Additional keyword arguments passed on to `func`.

        Returns
        -------
        reduced : Array
            Array with summarized data and the indicated dimension(s)
            removed.
        """
        if dim == ...:
            dim = None
        if dim is not None and axis is not None:
            raise ValueError("cannot supply both 'axis' and 'dim' arguments")

        if dim is not None:
            axis = self.get_axis_num(dim)

        with warnings.catch_warnings():
            warnings.filterwarnings(
                "ignore", r"Mean of empty slice", category=RuntimeWarning
            )
            if axis is not None:
                if isinstance(axis, tuple) and len(axis) == 1:
                    # unpack axis for the benefit of functions
                    # like np.argmin which can't handle tuple arguments
                    axis = axis[0]
                data = func(self.data, axis=axis, **kwargs)
            else:
                data = func(self.data, **kwargs)

        if getattr(data, "shape", ()) == self.shape:
            dims = self.dims
        else:
            removed_axes: Iterable[int]
            if axis is None:
                removed_axes = range(self.ndim)
            else:
                removed_axes = np.atleast_1d(axis) % self.ndim
            if keepdims:
                # Insert np.newaxis for removed dims
                slices = tuple(
                    np.newaxis if i in removed_axes else slice(None, None)
                    for i in range(self.ndim)
                )
                if getattr(data, "shape", None) is None:
                    # Reduce has produced a scalar value, not an array-like
                    data = np.asanyarray(data)[slices]
                else:
                    data = data[slices]
                dims = self.dims
            else:
                dims = tuple(
                    adim for n, adim in enumerate(self.dims) if n not in removed_axes
                )

        if keep_attrs is None:
            keep_attrs = _get_keep_attrs(default=False)
        attrs = self._attrs if keep_attrs else None

        # We need to return `Variable` rather than the type of `self` at the moment, ref
        # #8216
        return Variable(dims, data, attrs=attrs)

    @classmethod
    def concat(
        cls,
        variables,
        dim="concat_dim",
        positions=None,
        shortcut=False,
        combine_attrs="override",
    ):
        """Concatenate variables along a new or existing dimension.

        Parameters
        ----------
        variables : iterable of Variable
            Arrays to stack together. Each variable is expected to have
            matching dimensions and shape except for along the stacked
            dimension.
        dim : str or DataArray, optional
            Name of the dimension to stack along. This can either be a new
            dimension name, in which case it is added along axis=0, or an
            existing dimension name, in which case the location of the
            dimension is unchanged. Where to insert the new dimension is
            determined by the first variable.
        positions : None or list of array-like, optional
            List of integer arrays which specifies the integer positions to
            which to assign each dataset along the concatenated dimension.
            If not supplied, objects are concatenated in the provided order.
        shortcut : bool, optional
            This option is used internally to speed-up groupby operations.
            If `shortcut` is True, some checks of internal consistency between
            arrays to concatenate are skipped.
        combine_attrs : {"drop", "identical", "no_conflicts", "drop_conflicts", \
                         "override"}, default: "override"
            String indicating how to combine attrs of the objects being merged:

            - "drop": empty attrs on returned Dataset.
            - "identical": all attrs must be the same on every object.
            - "no_conflicts": attrs from all objects are combined, any that have
              the same name must also have the same value.
            - "drop_conflicts": attrs from all objects are combined, any that have
              the same name but different values are dropped.
            - "override": skip comparing and copy attrs from the first dataset to
              the result.

        Returns
        -------
        stacked : Variable
            Concatenated Variable formed by stacking all the supplied variables
            along the given dimension.
        """
        from xarray.core.merge import merge_attrs

        if not isinstance(dim, str):
            (dim,) = dim.dims

        # can't do this lazily: we need to loop through variables at least
        # twice
        variables = list(variables)
        first_var = variables[0]
        first_var_dims = first_var.dims

        arrays = [v._data for v in variables]

        if dim in first_var_dims:
            axis = first_var.get_axis_num(dim)
            dims = first_var_dims
            data = duck_array_ops.concatenate(arrays, axis=axis)
            if positions is not None:
                # TODO: deprecate this option -- we don't need it for groupby
                # any more.
                indices = nputils.inverse_permutation(np.concatenate(positions))
                data = duck_array_ops.take(data, indices, axis=axis)
        else:
            axis = 0
            dims = (dim,) + first_var_dims
            data = duck_array_ops.stack(arrays, axis=axis)

        attrs = merge_attrs(
            [var.attrs for var in variables], combine_attrs=combine_attrs
        )
        encoding = dict(first_var.encoding)
        if not shortcut:
            for var in variables:
                if var.dims != first_var_dims:
                    raise ValueError(
                        f"Variable has dimensions {tuple(var.dims)} but first Variable has dimensions {tuple(first_var_dims)}"
                    )

        return cls(dims, data, attrs, encoding, fastpath=True)

    def equals(self, other, equiv=duck_array_ops.array_equiv):
        """True if two Variables have the same dimensions and values;
        otherwise False.

        Variables can still be equal (like pandas objects) if they have NaN
        values in the same locations.

        This method is necessary because `v1 == v2` for Variables
        does element-wise comparisons (like numpy.ndarrays).
        """
        other = getattr(other, "variable", other)
        try:
            return self.dims == other.dims and (
                self._data is other._data or equiv(self.data, other.data)
            )
        except (TypeError, AttributeError):
            return False

    def broadcast_equals(self, other, equiv=duck_array_ops.array_equiv):
        """True if two Variables have the values after being broadcast against
        each other; otherwise False.

        Variables can still be equal (like pandas objects) if they have NaN
        values in the same locations.
        """
        try:
            self, other = broadcast_variables(self, other)
        except (ValueError, AttributeError):
            return False
        return self.equals(other, equiv=equiv)

    def identical(self, other, equiv=duck_array_ops.array_equiv):
        """Like equals, but also checks attributes."""
        try:
            return utils.dict_equiv(self.attrs, other.attrs) and self.equals(
                other, equiv=equiv
            )
        except (TypeError, AttributeError):
            return False

    def no_conflicts(self, other, equiv=duck_array_ops.array_notnull_equiv):
        """True if the intersection of two Variable's non-null data is
        equal; otherwise false.

        Variables can thus still be equal if there are locations where either,
        or both, contain NaN values.
        """
        return self.broadcast_equals(other, equiv=equiv)

    def quantile(
        self,
        q: ArrayLike,
        dim: str | Sequence[Hashable] | None = None,
        method: QuantileMethods = "linear",
        keep_attrs: bool | None = None,
        skipna: bool | None = None,
        interpolation: QuantileMethods | None = None,
    ) -> Self:
        """Compute the qth quantile of the data along the specified dimension.

        Returns the qth quantiles(s) of the array elements.

        Parameters
        ----------
        q : float or sequence of float
            Quantile to compute, which must be between 0 and 1
            inclusive.
        dim : str or sequence of str, optional
            Dimension(s) over which to apply quantile.
        method : str, default: "linear"
            This optional parameter specifies the interpolation method to use when the
            desired quantile lies between two data points. The options sorted by their R
            type as summarized in the H&F paper [1]_ are:

                1. "inverted_cdf"
                2. "averaged_inverted_cdf"
                3. "closest_observation"
                4. "interpolated_inverted_cdf"
                5. "hazen"
                6. "weibull"
                7. "linear"  (default)
                8. "median_unbiased"
                9. "normal_unbiased"

            The first three methods are discontiuous.  The following discontinuous
            variations of the default "linear" (7.) option are also available:

                * "lower"
                * "higher"
                * "midpoint"
                * "nearest"

            See :py:func:`numpy.quantile` or [1]_ for details. The "method" argument
            was previously called "interpolation", renamed in accordance with numpy
            version 1.22.0.

        keep_attrs : bool, optional
            If True, the variable's attributes (`attrs`) will be copied from
            the original object to the new one.  If False (default), the new
            object will be returned without attributes.
        skipna : bool, optional
            If True, skip missing values (as marked by NaN). By default, only
            skips missing values for float dtypes; other dtypes either do not
            have a sentinel missing value (int) or skipna=True has not been
            implemented (object, datetime64 or timedelta64).

        Returns
        -------
        quantiles : Variable
            If `q` is a single quantile, then the result
            is a scalar. If multiple percentiles are given, first axis of
            the result corresponds to the quantile and a quantile dimension
            is added to the return array. The other dimensions are the
            dimensions that remain after the reduction of the array.

        See Also
        --------
        numpy.nanquantile, pandas.Series.quantile, Dataset.quantile
        DataArray.quantile

        References
        ----------
        .. [1] R. J. Hyndman and Y. Fan,
           "Sample quantiles in statistical packages,"
           The American Statistician, 50(4), pp. 361-365, 1996
        """

        from xarray.core.computation import apply_ufunc

        if interpolation is not None:
            warnings.warn(
                "The `interpolation` argument to quantile was renamed to `method`.",
                FutureWarning,
            )

            if method != "linear":
                raise TypeError("Cannot pass interpolation and method keywords!")

            method = interpolation

        if skipna or (skipna is None and self.dtype.kind in "cfO"):
            _quantile_func = np.nanquantile
        else:
            _quantile_func = np.quantile

        if keep_attrs is None:
            keep_attrs = _get_keep_attrs(default=False)

        scalar = utils.is_scalar(q)
        q = np.atleast_1d(np.asarray(q, dtype=np.float64))

        if dim is None:
            dim = self.dims

        if utils.is_scalar(dim):
            dim = [dim]

        def _wrapper(npa, **kwargs):
            # move quantile axis to end. required for apply_ufunc
            return np.moveaxis(_quantile_func(npa, **kwargs), 0, -1)

        axis = np.arange(-1, -1 * len(dim) - 1, -1)

        kwargs = {"q": q, "axis": axis, "method": method}

        result = apply_ufunc(
            _wrapper,
            self,
            input_core_dims=[dim],
            exclude_dims=set(dim),
            output_core_dims=[["quantile"]],
            output_dtypes=[np.float64],
            dask_gufunc_kwargs=dict(output_sizes={"quantile": len(q)}),
            dask="parallelized",
            kwargs=kwargs,
        )

        # for backward compatibility
        result = result.transpose("quantile", ...)
        if scalar:
            result = result.squeeze("quantile")
        if keep_attrs:
            result.attrs = self._attrs
        return result

    def rank(self, dim, pct=False):
        """Ranks the data.

        Equal values are assigned a rank that is the average of the ranks that
        would have been otherwise assigned to all of the values within that
        set.  Ranks begin at 1, not 0. If `pct`, computes percentage ranks.

        NaNs in the input array are returned as NaNs.

        The `bottleneck` library is required.

        Parameters
        ----------
        dim : str
            Dimension over which to compute rank.
        pct : bool, optional
            If True, compute percentage ranks, otherwise compute integer ranks.

        Returns
        -------
        ranked : Variable

        See Also
        --------
        Dataset.rank, DataArray.rank
        """
        if not OPTIONS["use_bottleneck"]:
            raise RuntimeError(
                "rank requires bottleneck to be enabled."
                " Call `xr.set_options(use_bottleneck=True)` to enable it."
            )

        import bottleneck as bn

        data = self.data

        if is_duck_dask_array(data):
            raise TypeError(
                "rank does not work for arrays stored as dask "
                "arrays. Load the data via .compute() or .load() "
                "prior to calling this method."
            )
        elif not isinstance(data, np.ndarray):
            raise TypeError(f"rank is not implemented for {type(data)} objects.")

        axis = self.get_axis_num(dim)
        func = bn.nanrankdata if self.dtype.kind == "f" else bn.rankdata
        ranked = func(data, axis=axis)
        if pct:
            count = np.sum(~np.isnan(data), axis=axis, keepdims=True)
            ranked /= count
        return Variable(self.dims, ranked)

    def rolling_window(
        self, dim, window, window_dim, center=False, fill_value=dtypes.NA
    ):
        """
        Make a rolling_window along dim and add a new_dim to the last place.

        Parameters
        ----------
        dim : str
            Dimension over which to compute rolling_window.
            For nd-rolling, should be list of dimensions.
        window : int
            Window size of the rolling
            For nd-rolling, should be list of integers.
        window_dim : str
            New name of the window dimension.
            For nd-rolling, should be list of strings.
        center : bool, default: False
            If True, pad fill_value for both ends. Otherwise, pad in the head
            of the axis.
        fill_value
            value to be filled.

        Returns
        -------
        Variable that is a view of the original array with a added dimension of
        size w.
        The return dim: self.dims + (window_dim, )
        The return shape: self.shape + (window, )

        Examples
        --------
        >>> v = Variable(("a", "b"), np.arange(8).reshape((2, 4)))
        >>> v.rolling_window("b", 3, "window_dim")
        <xarray.Variable (a: 2, b: 4, window_dim: 3)>
        array([[[nan, nan,  0.],
                [nan,  0.,  1.],
                [ 0.,  1.,  2.],
                [ 1.,  2.,  3.]],
        <BLANKLINE>
               [[nan, nan,  4.],
                [nan,  4.,  5.],
                [ 4.,  5.,  6.],
                [ 5.,  6.,  7.]]])

        >>> v.rolling_window("b", 3, "window_dim", center=True)
        <xarray.Variable (a: 2, b: 4, window_dim: 3)>
        array([[[nan,  0.,  1.],
                [ 0.,  1.,  2.],
                [ 1.,  2.,  3.],
                [ 2.,  3., nan]],
        <BLANKLINE>
               [[nan,  4.,  5.],
                [ 4.,  5.,  6.],
                [ 5.,  6.,  7.],
                [ 6.,  7., nan]]])
        """
        if fill_value is dtypes.NA:  # np.nan is passed
            dtype, fill_value = dtypes.maybe_promote(self.dtype)
            var = duck_array_ops.astype(self, dtype, copy=False)
        else:
            dtype = self.dtype
            var = self

        if utils.is_scalar(dim):
            for name, arg in zip(
                ["window", "window_dim", "center"], [window, window_dim, center]
            ):
                if not utils.is_scalar(arg):
                    raise ValueError(
                        f"Expected {name}={arg!r} to be a scalar like 'dim'."
                    )
            dim = [dim]

        # dim is now a list
        nroll = len(dim)
        if utils.is_scalar(window):
            window = [window] * nroll
        if utils.is_scalar(window_dim):
            window_dim = [window_dim] * nroll
        if utils.is_scalar(center):
            center = [center] * nroll
        if (
            len(dim) != len(window)
            or len(dim) != len(window_dim)
            or len(dim) != len(center)
        ):
            raise ValueError(
                "'dim', 'window', 'window_dim', and 'center' must be the same length. "
                f"Received dim={dim!r}, window={window!r}, window_dim={window_dim!r},"
                f" and center={center!r}."
            )

        pads = {}
        for d, win, cent in zip(dim, window, center):
            if cent:
                start = win // 2  # 10 -> 5,  9 -> 4
                end = win - 1 - start
                pads[d] = (start, end)
            else:
                pads[d] = (win - 1, 0)

        padded = var.pad(pads, mode="constant", constant_values=fill_value)
        axis = tuple(self.get_axis_num(d) for d in dim)
        new_dims = self.dims + tuple(window_dim)
        return Variable(
            new_dims,
            duck_array_ops.sliding_window_view(
                padded.data, window_shape=window, axis=axis
            ),
        )

    def coarsen(
        self, windows, func, boundary="exact", side="left", keep_attrs=None, **kwargs
    ):
        """
        Apply reduction function.
        """
        windows = {k: v for k, v in windows.items() if k in self.dims}

        if keep_attrs is None:
            keep_attrs = _get_keep_attrs(default=True)

        if keep_attrs:
            _attrs = self.attrs
        else:
            _attrs = None

        if not windows:
            return self._replace(attrs=_attrs)

        reshaped, axes = self.coarsen_reshape(windows, boundary, side)
        if isinstance(func, str):
            name = func
            func = getattr(duck_array_ops, name, None)
            if func is None:
                raise NameError(f"{name} is not a valid method.")

        return self._replace(data=func(reshaped, axis=axes, **kwargs), attrs=_attrs)

    def coarsen_reshape(self, windows, boundary, side):
        """
        Construct a reshaped-array for coarsen
        """
        if not utils.is_dict_like(boundary):
            boundary = {d: boundary for d in windows.keys()}

        if not utils.is_dict_like(side):
            side = {d: side for d in windows.keys()}

        # remove unrelated dimensions
        boundary = {k: v for k, v in boundary.items() if k in windows}
        side = {k: v for k, v in side.items() if k in windows}

        for d, window in windows.items():
            if window <= 0:
                raise ValueError(
                    f"window must be > 0. Given {window} for dimension {d}"
                )

        variable = self
        for d, window in windows.items():
            # trim or pad the object
            size = variable.shape[self._get_axis_num(d)]
            n = int(size / window)
            if boundary[d] == "exact":
                if n * window != size:
                    raise ValueError(
                        f"Could not coarsen a dimension of size {size} with "
                        f"window {window} and boundary='exact'. Try a different 'boundary' option."
                    )
            elif boundary[d] == "trim":
                if side[d] == "left":
                    variable = variable.isel({d: slice(0, window * n)})
                else:
                    excess = size - window * n
                    variable = variable.isel({d: slice(excess, None)})
            elif boundary[d] == "pad":  # pad
                pad = window * n - size
                if pad < 0:
                    pad += window
                if side[d] == "left":
                    pad_width = {d: (0, pad)}
                else:
                    pad_width = {d: (pad, 0)}
                variable = variable.pad(pad_width, mode="constant")
            else:
                raise TypeError(
                    f"{boundary[d]} is invalid for boundary. Valid option is 'exact', "
                    "'trim' and 'pad'"
                )

        shape = []
        axes = []
        axis_count = 0
        for i, d in enumerate(variable.dims):
            if d in windows:
                size = variable.shape[i]
                shape.append(int(size / windows[d]))
                shape.append(windows[d])
                axis_count += 1
                axes.append(i + axis_count)
            else:
                shape.append(variable.shape[i])

        return variable.data.reshape(shape), tuple(axes)

    def isnull(self, keep_attrs: bool | None = None):
        """Test each value in the array for whether it is a missing value.

        Returns
        -------
        isnull : Variable
            Same type and shape as object, but the dtype of the data is bool.

        See Also
        --------
        pandas.isnull

        Examples
        --------
        >>> var = xr.Variable("x", [1, np.nan, 3])
        >>> var
        <xarray.Variable (x: 3)>
        array([ 1., nan,  3.])
        >>> var.isnull()
        <xarray.Variable (x: 3)>
        array([False,  True, False])
        """
        from xarray.core.computation import apply_ufunc

        if keep_attrs is None:
            keep_attrs = _get_keep_attrs(default=False)

        return apply_ufunc(
            duck_array_ops.isnull,
            self,
            dask="allowed",
            keep_attrs=keep_attrs,
        )

    def notnull(self, keep_attrs: bool | None = None):
        """Test each value in the array for whether it is not a missing value.

        Returns
        -------
        notnull : Variable
            Same type and shape as object, but the dtype of the data is bool.

        See Also
        --------
        pandas.notnull

        Examples
        --------
        >>> var = xr.Variable("x", [1, np.nan, 3])
        >>> var
        <xarray.Variable (x: 3)>
        array([ 1., nan,  3.])
        >>> var.notnull()
        <xarray.Variable (x: 3)>
        array([ True, False,  True])
        """
        from xarray.core.computation import apply_ufunc

        if keep_attrs is None:
            keep_attrs = _get_keep_attrs(default=False)

        return apply_ufunc(
            duck_array_ops.notnull,
            self,
            dask="allowed",
            keep_attrs=keep_attrs,
        )

    def __array_wrap__(self, obj, context=None):
        return Variable(self.dims, obj)

    def _unary_op(self, f, *args, **kwargs):
        keep_attrs = kwargs.pop("keep_attrs", None)
        if keep_attrs is None:
            keep_attrs = _get_keep_attrs(default=True)
        with np.errstate(all="ignore"):
            result = self.__array_wrap__(f(self.data, *args, **kwargs))
            if keep_attrs:
                result.attrs = self.attrs
            return result

    def _binary_op(self, other, f, reflexive=False):
        if isinstance(other, (xr.DataArray, xr.Dataset)):
            return NotImplemented
        if reflexive and issubclass(type(self), type(other)):
            other_data, self_data, dims = _broadcast_compat_data(other, self)
        else:
            self_data, other_data, dims = _broadcast_compat_data(self, other)
        keep_attrs = _get_keep_attrs(default=False)
        attrs = self._attrs if keep_attrs else None
        with np.errstate(all="ignore"):
            new_data = (
                f(self_data, other_data) if not reflexive else f(other_data, self_data)
            )
        result = Variable(dims, new_data, attrs=attrs)
        return result

    def _inplace_binary_op(self, other, f):
        if isinstance(other, xr.Dataset):
            raise TypeError("cannot add a Dataset to a Variable in-place")
        self_data, other_data, dims = _broadcast_compat_data(self, other)
        if dims != self.dims:
            raise ValueError("dimensions cannot change for in-place operations")
        with np.errstate(all="ignore"):
            self.values = f(self_data, other_data)
        return self

    def _to_numeric(self, offset=None, datetime_unit=None, dtype=float):
        """A (private) method to convert datetime array to numeric dtype
        See duck_array_ops.datetime_to_numeric
        """
        numeric_array = duck_array_ops.datetime_to_numeric(
            self.data, offset, datetime_unit, dtype
        )
        return type(self)(self.dims, numeric_array, self._attrs)

    def _unravel_argminmax(
        self,
        argminmax: str,
        dim: Dims,
        axis: int | None,
        keep_attrs: bool | None,
        skipna: bool | None,
    ) -> Variable | dict[Hashable, Variable]:
        """Apply argmin or argmax over one or more dimensions, returning the result as a
        dict of DataArray that can be passed directly to isel.
        """
        if dim is None and axis is None:
            warnings.warn(
                "Behaviour of argmin/argmax with neither dim nor axis argument will "
                "change to return a dict of indices of each dimension. To get a "
                "single, flat index, please use np.argmin(da.data) or "
                "np.argmax(da.data) instead of da.argmin() or da.argmax().",
                DeprecationWarning,
                stacklevel=3,
            )

        argminmax_func = getattr(duck_array_ops, argminmax)

        if dim is ...:
            # In future, should do this also when (dim is None and axis is None)
            dim = self.dims
        if (
            dim is None
            or axis is not None
            or not isinstance(dim, Sequence)
            or isinstance(dim, str)
        ):
            # Return int index if single dimension is passed, and is not part of a
            # sequence
            return self.reduce(
                argminmax_func, dim=dim, axis=axis, keep_attrs=keep_attrs, skipna=skipna
            )

        # Get a name for the new dimension that does not conflict with any existing
        # dimension
        newdimname = "_unravel_argminmax_dim_0"
        count = 1
        while newdimname in self.dims:
            newdimname = f"_unravel_argminmax_dim_{count}"
            count += 1

        stacked = self.stack({newdimname: dim})

        result_dims = stacked.dims[:-1]
        reduce_shape = tuple(self.sizes[d] for d in dim)

        result_flat_indices = stacked.reduce(argminmax_func, axis=-1, skipna=skipna)

        result_unravelled_indices = duck_array_ops.unravel_index(
            result_flat_indices.data, reduce_shape
        )

        result: dict[Any, Variable] = {
            d: Variable(dims=result_dims, data=i)
            for d, i in zip(dim, result_unravelled_indices)
        }

        if keep_attrs is None:
            keep_attrs = _get_keep_attrs(default=False)
        if keep_attrs:
            for v in result.values():
                v.attrs = self.attrs

        return result

    def argmin(
        self,
        dim: Dims = None,
        axis: int | None = None,
        keep_attrs: bool | None = None,
        skipna: bool | None = None,
    ) -> Variable | dict[Hashable, Variable]:
        """Index or indices of the minimum of the Variable over one or more dimensions.
        If a sequence is passed to 'dim', then result returned as dict of Variables,
        which can be passed directly to isel(). If a single str is passed to 'dim' then
        returns a Variable with dtype int.

        If there are multiple minima, the indices of the first one found will be
        returned.

        Parameters
        ----------
        dim : "...", str, Iterable of Hashable or None, optional
            The dimensions over which to find the minimum. By default, finds minimum over
            all dimensions - for now returning an int for backward compatibility, but
            this is deprecated, in future will return a dict with indices for all
            dimensions; to return a dict with all dimensions now, pass '...'.
        axis : int, optional
            Axis over which to apply `argmin`. Only one of the 'dim' and 'axis' arguments
            can be supplied.
        keep_attrs : bool, optional
            If True, the attributes (`attrs`) will be copied from the original
            object to the new one.  If False (default), the new object will be
            returned without attributes.
        skipna : bool, optional
            If True, skip missing values (as marked by NaN). By default, only
            skips missing values for float dtypes; other dtypes either do not
            have a sentinel missing value (int) or skipna=True has not been
            implemented (object, datetime64 or timedelta64).

        Returns
        -------
        result : Variable or dict of Variable

        See Also
        --------
        DataArray.argmin, DataArray.idxmin
        """
        return self._unravel_argminmax("argmin", dim, axis, keep_attrs, skipna)

    def argmax(
        self,
        dim: Dims = None,
        axis: int | None = None,
        keep_attrs: bool | None = None,
        skipna: bool | None = None,
    ) -> Variable | dict[Hashable, Variable]:
        """Index or indices of the maximum of the Variable over one or more dimensions.
        If a sequence is passed to 'dim', then result returned as dict of Variables,
        which can be passed directly to isel(). If a single str is passed to 'dim' then
        returns a Variable with dtype int.

        If there are multiple maxima, the indices of the first one found will be
        returned.

        Parameters
        ----------
        dim : "...", str, Iterable of Hashable or None, optional
            The dimensions over which to find the maximum. By default, finds maximum over
            all dimensions - for now returning an int for backward compatibility, but
            this is deprecated, in future will return a dict with indices for all
            dimensions; to return a dict with all dimensions now, pass '...'.
        axis : int, optional
            Axis over which to apply `argmin`. Only one of the 'dim' and 'axis' arguments
            can be supplied.
        keep_attrs : bool, optional
            If True, the attributes (`attrs`) will be copied from the original
            object to the new one.  If False (default), the new object will be
            returned without attributes.
        skipna : bool, optional
            If True, skip missing values (as marked by NaN). By default, only
            skips missing values for float dtypes; other dtypes either do not
            have a sentinel missing value (int) or skipna=True has not been
            implemented (object, datetime64 or timedelta64).

        Returns
        -------
        result : Variable or dict of Variable

        See Also
        --------
        DataArray.argmax, DataArray.idxmax
        """
        return self._unravel_argminmax("argmax", dim, axis, keep_attrs, skipna)


class IndexVariable(Variable):
    """Wrapper for accommodating a pandas.Index in an xarray.Variable.

    IndexVariable preserve loaded values in the form of a pandas.Index instead
    of a NumPy array. Hence, their values are immutable and must always be one-
    dimensional.

    They also have a name property, which is the name of their sole dimension
    unless another name is given.
    """

    __slots__ = ()

    def __init__(self, dims, data, attrs=None, encoding=None, fastpath=False):
        super().__init__(dims, data, attrs, encoding, fastpath)
        if self.ndim != 1:
            raise ValueError(f"{type(self).__name__} objects must be 1-dimensional")

        # Unlike in Variable, always eagerly load values into memory
        if not isinstance(self._data, PandasIndexingAdapter):
            self._data = PandasIndexingAdapter(self._data)

    def __dask_tokenize__(self):
        from dask.base import normalize_token

        # Don't waste time converting pd.Index to np.ndarray
        return normalize_token((type(self), self._dims, self._data.array, self._attrs))

    def load(self):
        # data is already loaded into memory for IndexVariable
        return self

    # https://github.com/python/mypy/issues/1465
    @Variable.data.setter  # type: ignore[attr-defined]
    def data(self, data):
        raise ValueError(
            f"Cannot assign to the .data attribute of dimension coordinate a.k.a IndexVariable {self.name!r}. "
            f"Please use DataArray.assign_coords, Dataset.assign_coords or Dataset.assign as appropriate."
        )

    @Variable.values.setter  # type: ignore[attr-defined]
    def values(self, values):
        raise ValueError(
            f"Cannot assign to the .values attribute of dimension coordinate a.k.a IndexVariable {self.name!r}. "
            f"Please use DataArray.assign_coords, Dataset.assign_coords or Dataset.assign as appropriate."
        )

    def chunk(
        self,
        chunks={},
        name=None,
        lock=False,
        inline_array=False,
        chunked_array_type=None,
        from_array_kwargs=None,
    ):
        # Dummy - do not chunk. This method is invoked e.g. by Dataset.chunk()
        return self.copy(deep=False)

    def _as_sparse(self, sparse_format=_default, fill_value=_default):
        # Dummy
        return self.copy(deep=False)

    def _to_dense(self):
        # Dummy
        return self.copy(deep=False)

    def _finalize_indexing_result(self, dims, data):
        if getattr(data, "ndim", 0) != 1:
            # returns Variable rather than IndexVariable if multi-dimensional
            return Variable(dims, data, self._attrs, self._encoding)
        else:
            return self._replace(dims=dims, data=data)

    def __setitem__(self, key, value):
        raise TypeError(f"{type(self).__name__} values cannot be modified")

    @classmethod
    def concat(
        cls,
        variables,
        dim="concat_dim",
        positions=None,
        shortcut=False,
        combine_attrs="override",
    ):
        """Specialized version of Variable.concat for IndexVariable objects.

        This exists because we want to avoid converting Index objects to NumPy
        arrays, if possible.
        """
        from xarray.core.merge import merge_attrs

        if not isinstance(dim, str):
            (dim,) = dim.dims

        variables = list(variables)
        first_var = variables[0]

        if any(not isinstance(v, cls) for v in variables):
            raise TypeError(
                "IndexVariable.concat requires that all input "
                "variables be IndexVariable objects"
            )

        indexes = [v._data.array for v in variables]

        if not indexes:
            data = []
        else:
            data = indexes[0].append(indexes[1:])

            if positions is not None:
                indices = nputils.inverse_permutation(np.concatenate(positions))
                data = data.take(indices)

        # keep as str if possible as pandas.Index uses object (converts to numpy array)
        data = maybe_coerce_to_str(data, variables)

        attrs = merge_attrs(
            [var.attrs for var in variables], combine_attrs=combine_attrs
        )
        if not shortcut:
            for var in variables:
                if var.dims != first_var.dims:
                    raise ValueError("inconsistent dimensions")

        return cls(first_var.dims, data, attrs)

    def copy(self, deep: bool = True, data: ArrayLike | None = None):
        """Returns a copy of this object.

        `deep` is ignored since data is stored in the form of
        pandas.Index, which is already immutable. Dimensions, attributes
        and encodings are always copied.

        Use `data` to create a new object with the same structure as
        original but entirely new data.

        Parameters
        ----------
        deep : bool, default: True
            Deep is ignored when data is given. Whether the data array is
            loaded into memory and copied onto the new object. Default is True.
        data : array_like, optional
            Data to use in the new object. Must have same shape as original.

        Returns
        -------
        object : Variable
            New object with dimensions, attributes, encodings, and optionally
            data copied from original.
        """
        if data is None:
            ndata = self._data.copy(deep=deep)
        else:
            ndata = as_compatible_data(data)
            if self.shape != ndata.shape:
                raise ValueError(
                    f"Data shape {ndata.shape} must match shape of object {self.shape}"
                )

        attrs = copy.deepcopy(self._attrs) if deep else copy.copy(self._attrs)
        encoding = copy.deepcopy(self._encoding) if deep else copy.copy(self._encoding)

        return self._replace(data=ndata, attrs=attrs, encoding=encoding)

    def equals(self, other, equiv=None):
        # if equiv is specified, super up
        if equiv is not None:
            return super().equals(other, equiv)

        # otherwise use the native index equals, rather than looking at _data
        other = getattr(other, "variable", other)
        try:
            return self.dims == other.dims and self._data_equals(other)
        except (TypeError, AttributeError):
            return False

    def _data_equals(self, other):
        return self._to_index().equals(other._to_index())

    def to_index_variable(self) -> IndexVariable:
        """Return this variable as an xarray.IndexVariable"""
        return self.copy(deep=False)

    to_coord = utils.alias(to_index_variable, "to_coord")

    def _to_index(self) -> pd.Index:
        # n.b. creating a new pandas.Index from an old pandas.Index is
        # basically free as pandas.Index objects are immutable.
        # n.b.2. this method returns the multi-index instance for
        # a pandas multi-index level variable.
        assert self.ndim == 1
        index = self._data.array
        if isinstance(index, pd.MultiIndex):
            # set default names for multi-index unnamed levels so that
            # we can safely rename dimension / coordinate later
            valid_level_names = [
                name or f"{self.dims[0]}_level_{i}"
                for i, name in enumerate(index.names)
            ]
            index = index.set_names(valid_level_names)
        else:
            index = index.set_names(self.name)
        return index

    def to_index(self) -> pd.Index:
        """Convert this variable to a pandas.Index"""
        index = self._to_index()
        level = getattr(self._data, "level", None)
        if level is not None:
            # return multi-index level converted to a single index
            return index.get_level_values(level)
        else:
            return index

    @property
    def level_names(self) -> list[str] | None:
        """Return MultiIndex level names or None if this IndexVariable has no
        MultiIndex.
        """
        index = self.to_index()
        if isinstance(index, pd.MultiIndex):
            return index.names
        else:
            return None

    def get_level_variable(self, level):
        """Return a new IndexVariable from a given MultiIndex level."""
        if self.level_names is None:
            raise ValueError(f"IndexVariable {self.name!r} has no MultiIndex")
        index = self.to_index()
        return type(self)(self.dims, index.get_level_values(level))

    @property
    def name(self) -> Hashable:
        return self.dims[0]

    @name.setter
    def name(self, value) -> NoReturn:
        raise AttributeError("cannot modify name of IndexVariable in-place")

    def _inplace_binary_op(self, other, f):
        raise TypeError(
            "Values of an IndexVariable are immutable and can not be modified inplace"
        )


def _unified_dims(variables):
    # validate dimensions
    all_dims = {}
    for var in variables:
        var_dims = var.dims
        if len(set(var_dims)) < len(var_dims):
            raise ValueError(
                "broadcasting cannot handle duplicate "
                f"dimensions: {list(var_dims)!r}"
            )
        for d, s in zip(var_dims, var.shape):
            if d not in all_dims:
                all_dims[d] = s
            elif all_dims[d] != s:
                raise ValueError(
                    "operands cannot be broadcast together "
                    f"with mismatched lengths for dimension {d!r}: {(all_dims[d], s)}"
                )
    return all_dims


def _broadcast_compat_variables(*variables):
    """Create broadcast compatible variables, with the same dimensions.

    Unlike the result of broadcast_variables(), some variables may have
    dimensions of size 1 instead of the size of the broadcast dimension.
    """
    dims = tuple(_unified_dims(variables))
    return tuple(var.set_dims(dims) if var.dims != dims else var for var in variables)


def broadcast_variables(*variables: Variable) -> tuple[Variable, ...]:
    """Given any number of variables, return variables with matching dimensions
    and broadcast data.

    The data on the returned variables will be a view of the data on the
    corresponding original arrays, but dimensions will be reordered and
    inserted so that both broadcast arrays have the same dimensions. The new
    dimensions are sorted in order of appearance in the first variable's
    dimensions followed by the second variable's dimensions.
    """
    dims_map = _unified_dims(variables)
    dims_tuple = tuple(dims_map)
    return tuple(
        var.set_dims(dims_map) if var.dims != dims_tuple else var for var in variables
    )


def _broadcast_compat_data(self, other):
    if all(hasattr(other, attr) for attr in ["dims", "data", "shape", "encoding"]):
        # `other` satisfies the necessary Variable API for broadcast_variables
        new_self, new_other = _broadcast_compat_variables(self, other)
        self_data = new_self.data
        other_data = new_other.data
        dims = new_self.dims
    else:
        # rely on numpy broadcasting rules
        self_data = self.data
        other_data = other
        dims = self.dims
    return self_data, other_data, dims


def concat(
    variables,
    dim="concat_dim",
    positions=None,
    shortcut=False,
    combine_attrs="override",
):
    """Concatenate variables along a new or existing dimension.

    Parameters
    ----------
    variables : iterable of Variable
        Arrays to stack together. Each variable is expected to have
        matching dimensions and shape except for along the stacked
        dimension.
    dim : str or DataArray, optional
        Name of the dimension to stack along. This can either be a new
        dimension name, in which case it is added along axis=0, or an
        existing dimension name, in which case the location of the
        dimension is unchanged. Where to insert the new dimension is
        determined by the first variable.
    positions : None or list of array-like, optional
        List of integer arrays which specifies the integer positions to which
        to assign each dataset along the concatenated dimension. If not
        supplied, objects are concatenated in the provided order.
    shortcut : bool, optional
        This option is used internally to speed-up groupby operations.
        If `shortcut` is True, some checks of internal consistency between
        arrays to concatenate are skipped.
    combine_attrs : {"drop", "identical", "no_conflicts", "drop_conflicts", \
                     "override"}, default: "override"
        String indicating how to combine attrs of the objects being merged:

        - "drop": empty attrs on returned Dataset.
        - "identical": all attrs must be the same on every object.
        - "no_conflicts": attrs from all objects are combined, any that have
          the same name must also have the same value.
        - "drop_conflicts": attrs from all objects are combined, any that have
          the same name but different values are dropped.
        - "override": skip comparing and copy attrs from the first dataset to
          the result.

    Returns
    -------
    stacked : Variable
        Concatenated Variable formed by stacking all the supplied variables
        along the given dimension.
    """
    variables = list(variables)
    if all(isinstance(v, IndexVariable) for v in variables):
        return IndexVariable.concat(variables, dim, positions, shortcut, combine_attrs)
    else:
        return Variable.concat(variables, dim, positions, shortcut, combine_attrs)


def calculate_dimensions(variables: Mapping[Any, Variable]) -> dict[Hashable, int]:
    """Calculate the dimensions corresponding to a set of variables.

    Returns dictionary mapping from dimension names to sizes. Raises ValueError
    if any of the dimension sizes conflict.
    """
    dims: dict[Hashable, int] = {}
    last_used = {}
    scalar_vars = {k for k, v in variables.items() if not v.dims}
    for k, var in variables.items():
        for dim, size in zip(var.dims, var.shape):
            if dim in scalar_vars:
                raise ValueError(
                    f"dimension {dim!r} already exists as a scalar variable"
                )
            if dim not in dims:
                dims[dim] = size
                last_used[dim] = k
            elif dims[dim] != size:
                raise ValueError(
                    f"conflicting sizes for dimension {dim!r}: "
                    f"length {size} on {k!r} and length {dims[dim]} on {last_used!r}"
                )
    return dims<|MERGE_RESOLUTION|>--- conflicted
+++ resolved
@@ -312,13 +312,7 @@
     return data
 
 
-<<<<<<< HEAD
-class Variable(
-    AbstractArray, NdimSizeLenMixin, VariableArithmetic, Generic[T_DuckArray]
-):
-=======
 class Variable(NamedArray, AbstractArray, VariableArithmetic):
->>>>>>> c3b5ead8
     """A netcdf-like variable consisting of dimensions, data and attributes
     which describe a single Array. A single Variable object is not fully
     described outside the context of its parent Dataset (if you want such a
