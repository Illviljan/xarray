--- conflicted
+++ resolved
@@ -165,11 +165,8 @@
         T_Xarray,
     )
     from xarray.core.weighted import DatasetWeighted
-<<<<<<< HEAD
     from xarray.namedarray._typing import duckarray
-=======
     from xarray.groupers import Grouper, Resampler
->>>>>>> 1ac19c42
     from xarray.namedarray.parallelcompat import ChunkManagerEntrypoint
 
 
