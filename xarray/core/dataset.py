--- conflicted
+++ resolved
@@ -1099,13 +1099,8 @@
         variables: Dict[Hashable, Variable] = None,
         coord_names: Set[Hashable] = None,
         dims: Dict[Any, int] = None,
-<<<<<<< HEAD
         attrs: Union[MutableMapping[Any, Any], None, Default] = _default,
         indexes: Union[Dict[Any, Index], None, Default] = _default,
-=======
-        attrs: Union[Dict[Hashable, Any], None, Default] = _default,
-        indexes: Union[Dict[Hashable, Index], None, Default] = _default,
->>>>>>> ae3fea02
         encoding: Union[dict, None, Default] = _default,
         inplace: bool = False,
     ) -> "Dataset":
